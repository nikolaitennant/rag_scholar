import React, { useState, useEffect, useCallback, useRef } from 'react';
import { createPortal } from 'react-dom';
import { AlertCircle, MessageSquare, Home, Upload, Settings, X, HelpCircle, Plus, BookOpen, User, Heart, Edit, Edit2, Star, Award, Zap, Trophy, Target, MessageCircle, Sparkles, LogOut, Key, Palette, Clock, Shield, Cpu, ChevronRight, Globe, Moon, Sun, Send, ChevronDown, Trash2, ArrowLeft } from 'lucide-react';
import { ChatInterface } from './components/ChatInterface';
import { Sidebar } from './components/Sidebar';
import { ThemeProvider, useTheme } from './contexts/ThemeContext';
import { UserProvider, useUser } from './contexts/UserContext';
import { LoginPage } from './components/LoginPage';
import { ThemeToggle } from './components/ThemeToggle';
import { SettingsModal } from './components/SettingsModal';
import { AchievementNotification } from './components/AchievementNotification';
import { CommandSuggestions } from './components/CommandSuggestions';
import { useAchievements } from './hooks/useAchievements';
import { apiService } from './services/api';
import { getCommandSuggestions } from './utils/commandParser';
import { Message, DomainType, Document, UserClass } from './types';
import { DOMAIN_TYPE_INFO } from './constants/domains';

const AppContent: React.FC = () => {
  const { theme, themeMode, background, toggleTheme, setBackground, getBackgroundClass } = useTheme();
  const { user, userProfile, login, signUp, logout, resetPassword, refreshUserProfile, refreshUser, updateDisplayName, isAuthenticated, loading } = useUser();
  const { achievements, newlyUnlocked, dismissNotification, checkForNewAchievements } = useAchievements();

  // Core state
  const [messages, setMessages] = useState<Message[]>([]);
  const [userClasses, setUserClasses] = useState<UserClass[]>([]);
  const [activeClass, setActiveClass] = useState<UserClass | null>(null);
  const [sessionChatHistory, setSessionChatHistory] = useState<Record<string, Message[]>>({});
  const [documents, setDocuments] = useState<Document[]>([]);
  const [chatSessionId] = useState<string>(() =>
    Math.random().toString(36).substring(2) + Date.now().toString(36)
  );

  // UI state
  const [isChatLoading, setIsChatLoading] = useState(false);
  const [isDocumentLoading, setIsDocumentLoading] = useState(false);
  const [loadingDocuments, setLoadingDocuments] = useState<Set<string>>(new Set());
  const [apiError, setApiError] = useState<string | null>(null);

  // Comprehensive app loading state (ChatGPT style)
  const [appLoading, setAppLoading] = useState(true);
  const [loadingStatus, setLoadingStatus] = useState('Initializing...');
  const [sidebarOpen, setSidebarOpen] = useState(true);
  const [backgroundCommandCount, setBackgroundCommandCount] = useState(1);
  const [mobilePage, setMobilePage] = useState<'chat' | 'home' | 'docs' | 'rewards' | 'settings'>('home');
  const [settingsPage, setSettingsPage] = useState<'main' | 'account' | 'appearance' | 'advanced' | 'help'>('main');
  const [mobileRewardsTab, setMobileRewardsTab] = useState<'achievements' | 'store'>('achievements');
  const [showMobileClassForm, setShowMobileClassForm] = useState(false);
  const [editingMobileClass, setEditingMobileClass] = useState<UserClass | null>(null);
  const [mobileEditingClassDocs, setMobileEditingClassDocs] = useState<string[]>([]);
  const [mobileClassFormData, setMobileClassFormData] = useState({ name: '', type: DomainType.GENERAL, description: '' });
  const [isEditingMobileClass, setIsEditingMobileClass] = useState(false);
  const [mobileInput, setMobileInput] = useState('');
  const [showCommandSuggestions, setShowCommandSuggestions] = useState(false);
  const [mobileDocumentFilter, setMobileDocumentFilter] = useState<string | null>(null);
  const [mobileFilterDropdownOpen, setMobileFilterDropdownOpen] = useState(false);
  const [mobileDropdownPosition, setMobileDropdownPosition] = useState<{
    top: number;
    left: number;
    width: number;
  } | null>(null);
  const [selectedDocuments, setSelectedDocuments] = useState<string[]>([]);
  const mobileFilterRef = useRef<HTMLDivElement>(null);
  const mobileFilterButtonRef = useRef<HTMLButtonElement>(null);
  const feedbackDropdownButtonRef = useRef<HTMLButtonElement>(null);
  const [settingsOpen, setSettingsOpen] = useState(false);
  const [showFeedbackModal, setShowFeedbackModal] = useState(false);
  const [feedbackForm, setFeedbackForm] = useState({
    type: 'general' as 'bug' | 'feature' | 'general',
    message: '',
    email: ''
  });
  const [isFeedbackLoading, setIsFeedbackLoading] = useState(false);
  const [feedbackDropdownOpen, setFeedbackDropdownOpen] = useState(false);
  const [feedbackDropdownPosition, setFeedbackDropdownPosition] = useState<{
    top: number;
    left: number;
    width: number;
  } | null>(null);
  const [themeToggleVisible, setThemeToggleVisible] = useState(true);
  const [isNewChatSession, setIsNewChatSession] = useState(false);
  const isMobile = window.innerWidth < 768;

  // Provider detection helper
  const getProviderAndModels = () => {
    const apiKey = apiSettings.apiKey.trim();

    if (!apiKey) {
      return { provider: null, models: [] };
    }

    // OpenAI API keys start with 'sk-'
    if (apiKey.startsWith('sk-') && !apiKey.startsWith('sk-ant-')) {
      return {
        provider: "OpenAI",
        models: [
          { value: "gpt-5", label: "GPT-5" },
          { value: "gpt-5-mini", label: "GPT-5 Mini" },
          { value: "gpt-5-nano", label: "GPT-5 Nano" },
          { value: "gpt-4.1", label: "GPT-4.1" },
          { value: "gpt-4.1-mini", label: "GPT-4.1 Mini" },
          { value: "gpt-4.1-nano", label: "GPT-4.1 Nano" }
        ]
      };
    }

    // Anthropic API keys start with 'sk-ant-'
    if (apiKey.startsWith('sk-ant-')) {
      return {
        provider: "Anthropic",
        models: [
          { value: "claude-3.5-sonnet", label: "Claude 3.5 Sonnet" },
          { value: "claude-3-opus", label: "Claude 3 Opus" },
          { value: "claude-3-sonnet", label: "Claude 3 Sonnet" },
          { value: "claude-3-haiku", label: "Claude 3 Haiku" }
        ]
      };
    }

    // Google API keys start with 'AIza'
    if (apiKey.startsWith('AIza')) {
      return {
        provider: "Google",
        models: [
          { value: "gemini-pro", label: "Gemini Pro" },
          { value: "gemini-ultra", label: "Gemini Ultra" }
        ]
      };
    }

    // Meta API keys (example pattern, might vary)
    if (apiKey.startsWith('meta-') || apiKey.includes('llama')) {
      return {
        provider: "Meta",
        models: [
          { value: "llama-3-70b", label: "Llama 3 70B" },
          { value: "llama-3-8b", label: "Llama 3 8B" }
        ]
      };
    }

    // Unknown key format
    return {
      provider: "Unknown",
      models: []
    };
  };

  // Mobile settings state
  const [formData, setFormData] = useState({
    name: user?.displayName || '',
  });
  const [timezone, setTimezone] = useState(() => {
    return localStorage.getItem('userTimezone') || Intl.DateTimeFormat().resolvedOptions().timeZone;
  });
  const [activeSettingsTab, setActiveSettingsTab] = useState<'general' | 'advanced' | 'help'>('general');
  const [isLoading, setIsLoading] = useState(false);
  const [saveMessage, setSaveMessage] = useState<string | null>(null);
  const [isResetPasswordMode, setIsResetPasswordMode] = useState(false);
  const [showAdvancedParams, setShowAdvancedParams] = useState(false);
  const [apiSettings, setApiSettings] = useState({
    apiKey: localStorage.getItem('api_key') || '',
    model: localStorage.getItem('preferred_model') || 'gpt-5-mini',
    temperature: parseFloat(localStorage.getItem('model_temperature') || '0.7'),
    maxTokens: parseInt(localStorage.getItem('max_tokens') || '2000'),
  });
  const [sessions, setSessions] = useState<any[]>([]);
  const [currentSessionId, setCurrentSessionId] = useState<string | null>(null);
  const [loadingSessions, setLoadingSessions] = useState(false);

  // Mobile settings useEffect hooks
  useEffect(() => {
    localStorage.setItem('userTimezone', timezone);
  }, [timezone]);

  useEffect(() => {
    localStorage.setItem('api_key', apiSettings.apiKey);
    localStorage.setItem('preferred_model', apiSettings.model);
    localStorage.setItem('model_temperature', apiSettings.temperature.toString());
    localStorage.setItem('max_tokens', apiSettings.maxTokens.toString());
  }, [apiSettings]);

  // Update iOS status bar style to always be transparent
  useEffect(() => {
    const statusBarMeta = document.querySelector('meta[name="apple-mobile-web-app-status-bar-style"]');
    if (statusBarMeta) statusBarMeta.setAttribute('content', 'black-translucent');
  }, []);

  // Auto-save profile changes
  useEffect(() => {
    const timer = setTimeout(async () => {
      if (formData.name !== user?.displayName && formData.name.trim() !== '') {
        try {
          // Update display name if changed
          await updateDisplayName(formData.name);
        } catch (error) {
          console.error('Auto-save failed:', error);
        }
      }
    }, 1000); // Auto-save after 1 second of no changes

    return () => clearTimeout(timer);
  }, [formData.name]);

  const handleLogout = () => {
    logout();
  };

  // Feedback handling
  const handleSubmitFeedback = async () => {
    if (!feedbackForm.message.trim()) return;

    setIsFeedbackLoading(true);
    try {
      const feedbackData = {
        type: feedbackForm.type,
        message: feedbackForm.message,
        email: feedbackForm.email.trim() || undefined
      };
      await apiService.sendFeedback(feedbackData);

      // Reset form and close modal
      setFeedbackForm({ type: 'general', message: '', email: '' });
      setShowFeedbackModal(false);

      // Show success message
      alert('Feedback sent successfully! Thank you for your input.');
    } catch (error) {
      console.error('Failed to send feedback:', error);
      alert(`Failed to send feedback: ${error instanceof Error ? error.message : 'Unknown error'}`);
    } finally {
      setIsFeedbackLoading(false);
    }
  };

  // NOTE: Document and session loading now handled by initializeApp coordinator

  // Load initial data
  const loadDocuments = useCallback(async () => {
    try {
      setLoadingStatus('Loading your documents...');
      const docs = await apiService.getDocuments();
      setDocuments(docs);
    } catch (error) {
      console.error('Failed to load documents:', error);
      setDocuments([]);
    }
  }, []);

  const loadSessions = useCallback(async () => {
    try {
      setLoadingStatus('Loading your chat history...');
      setLoadingSessions(true);

      const sessionsData = await apiService.getSessions();

      // Merge with any existing optimistic sessions, but clean up old ones
      setSessions(prev => {
        const optimisticSessions = prev.filter(s => s.isOptimistic);
        const realSessions = sessionsData;

        // Remove optimistic sessions older than 5 minutes to prevent accumulation
        const recentOptimisticSessions = optimisticSessions.filter(session => {
          const sessionAge = Date.now() - new Date(session.updated_at).getTime();
          return sessionAge < 5 * 60 * 1000; // 5 minutes
        });

        return [...recentOptimisticSessions, ...realSessions];
      });
    } catch (error: any) {
      console.error('Failed to load sessions:', error);
      console.error('Error details:', error.response?.data || error.message);
      setSessions([]);
    } finally {
      setLoadingSessions(false);
    }
  }, [isAuthenticated, user]);

  const loadUserClasses = useCallback(async () => {
    if (!user) return; // Don't load classes if user isn't authenticated

    try {
      setLoadingStatus('Loading your classes...');
      // Load classes from cloud API
      const classes = await apiService.getClasses();

      // Convert backend format to frontend format
      const formattedClasses = classes.map(cls => ({
        ...cls,
        domainType: cls.domain_type // Convert backend format
      }));

      setUserClasses(formattedClasses);
      // Only auto-select first class on initial app load, not when user deselects
      // This prevents overriding user's intentional deselection
    } catch (error) {
      console.error('Failed to load user classes from cloud:', error);
      // Fallback to empty array on error
      setUserClasses([]);
    }
  }, [user]); // Depend on user authentication

  const checkApiHealth = useCallback(async () => {
    try {
      setLoadingStatus('Checking API connection...');
      await apiService.health();
      setApiError(null);
    } catch (error) {
      console.error('API health check failed:', error);
      setApiError('Cannot connect to API. Please check if the backend is running.');
    }
  }, []);

  // Comprehensive loading coordinator - ChatGPT style
  const initializeApp = useCallback(async () => {
    try {
      setAppLoading(true);

      // Step 1: Check API health (doesn't require auth)
      await checkApiHealth();

      // Step 2: Load user classes (local storage)
      await loadUserClasses();

      // Step 3: If authenticated, load data from backend
      if (isAuthenticated && !loading) {
        await Promise.all([
          loadDocuments(),
          loadSessions()
        ]);
      }

      // Final step: Wait for sessions to be available in state
      setLoadingStatus('Finalizing...');

    } catch (error) {
      console.error('App initialization failed:', error);
      setLoadingStatus('Failed to load. Retrying...');
      // Retry after 2 seconds
      setTimeout(initializeApp, 2000);
    }
  }, [isAuthenticated, loading, checkApiHealth, loadUserClasses, loadDocuments, loadSessions]);

  useEffect(() => {
    initializeApp();
  }, [initializeApp]);

  // Close mobile filter dropdown when clicking outside
  useEffect(() => {
    const handleClickOutside = (event: MouseEvent) => {
      // Check if click is outside both the button and the dropdown
      const target = event.target as Node;
      const isInButton = mobileFilterRef.current && mobileFilterRef.current.contains(target);
      const isInDropdown = target && (target as Element).closest('.dropdown-container');

      if (!isInButton && !isInDropdown) {
        setMobileFilterDropdownOpen(false);
      }
    };

    if (mobileFilterDropdownOpen) {
      document.addEventListener('mousedown', handleClickOutside);
    }

    return () => {
      document.removeEventListener('mousedown', handleClickOutside);
    };
  }, [mobileFilterDropdownOpen]);

  // Watch for when data is actually loaded and finish app loading
  useEffect(() => {
    if (appLoading && !loadingSessions && !isDocumentLoading) {
      // Only finish loading if we have sessions OR if we've waited long enough for empty state
      const hasActualSessions = sessions.length > 0;


      if (hasActualSessions) {
        // We have sessions, wait a bit longer to ensure they're rendered
        setTimeout(() => {
          setAppLoading(false);
        }, 2000);
      } else {
        // No sessions, wait much longer to be sure
        setTimeout(() => {
          setAppLoading(false);
        }, 8000);
      }
    }
  }, [appLoading, loadingSessions, isDocumentLoading, sessions.length, userClasses.length, documents.length]);

  // Auto-hide theme toggle after 2 seconds only on initial load
  useEffect(() => {
    const timer = setTimeout(() => {
      setThemeToggleVisible(false);
    }, 2000);
    return () => clearTimeout(timer);
  }, []); // Only run once on mount

  // Show theme toggle on hover and hide after 200ms of no interaction
  const [hoverTimeout, setHoverTimeout] = useState<NodeJS.Timeout | null>(null);

  const handleThemeToggleMouseEnter = () => {
    if (hoverTimeout) {
      clearTimeout(hoverTimeout);
      setHoverTimeout(null);
    }
    setThemeToggleVisible(true);
  };

  const handleThemeToggleMouseLeave = () => {
    const timeout = setTimeout(() => {
      setThemeToggleVisible(false);
    }, 200);
    setHoverTimeout(timeout);
  };

  const handleThemeToggleClick = () => {
    toggleTheme();
    // Keep visible after click, but don't set a timeout if hovering
    setThemeToggleVisible(true);
    if (hoverTimeout) {
      clearTimeout(hoverTimeout);
      setHoverTimeout(null);
    }
  };

  // Helper functions
  const getUserTimezone = () => {
    return localStorage.getItem('userTimezone') || Intl.DateTimeFormat().resolvedOptions().timeZone;
  };

  const formatLocalDate = (dateString: string | Date) => {
    try {
      const date = new Date(dateString);
      const timezone = getUserTimezone();
      return date.toLocaleDateString('en-US', { timeZone: timezone });
    } catch {
      return 'Invalid date';
    }
  };

  // Handlers
  const handleSendMessage = async (content: string) => {
    // Parse for special commands
    const { parseCommand, formatCommandForBackend } = await import('./utils/commandParser');
    const command = parseCommand(content);

    let messageToSend = content;

    if (command && command.isValid) {
      // Transform command into optimized prompt
      messageToSend = formatCommandForBackend(command);

      // Track background commands for existing logic
      if (command.type === 'background') {
        setBackgroundCommandCount(prev => prev + 1);
      }
    }

    // Check if it's a background command (legacy support)
    if (content.toLowerCase().startsWith('/background')) {
      setBackgroundCommandCount(prev => prev + 1);
    }

    // Clear new chat indicator when user sends first message
    if (isNewChatSession) {
      setIsNewChatSession(false);
    }

    const userMessage: Message = { role: 'user', content };
    setMessages(prev => {
      const newMessages = [...prev, userMessage];
      // Cache messages for this session
      if (currentSessionId) {
        setSessionChatHistory(prevHistory => ({
          ...prevHistory,
          [currentSessionId]: newMessages
        }));
      }
      return newMessages;
    });

    setIsChatLoading(true);

    try {
      const response = await apiService.chat({
        query: messageToSend,
        session_id: currentSessionId || chatSessionId,
        class_id: activeClass?.id,
        class_name: activeClass?.name, // Send the human-readable class name
        domain_type: activeClass?.domainType, // Send the actual domain type (law, science, etc.)
        k: 5,
      });

      // Update current session ID if this was a new session
      if (response.session_id && response.session_id !== currentSessionId) {
        setCurrentSessionId(response.session_id);
      }

      // Update sessions list (ChatGPT-style)
      const sessionId = currentSessionId || chatSessionId;
      const existingSession = sessions.find(s => s.id === sessionId);

      if (!existingSession || isNewChatSession) {
        // Create new session in UI when AI responds (for new chats)
        const newSession = {
          id: sessionId,
          name: response.chat_name || content.slice(0, 50) + (content.length > 50 ? '...' : ''), // Use backend-generated name
          message_count: 1,
          updated_at: new Date().toISOString(),
          class_id: activeClass?.id || null,
          class_name: activeClass?.name || null,
          domain: activeClass?.domainType || null,
          preview: content.slice(0, 100) + (content.length > 100 ? '...' : '')
        };

        // Add the new session to the top of the list instantly
        setSessions(prev => [newSession, ...prev.filter(s => s.id !== sessionId)]);
        setIsNewChatSession(false);
      } else {
        // Update existing session and move to top (for continuing old chats)
        setSessions(prev => {
          const otherSessions = prev.filter(s => s.id !== sessionId);
          const updatedSession = {
            ...existingSession,
            name: response.chat_name || existingSession.name, // Update name if backend provides a better one
            message_count: (existingSession.message_count || 0) + 1,
            updated_at: new Date().toISOString(),
            preview: content.slice(0, 100) + (content.length > 100 ? '...' : '') // Update preview to latest message
          };
          // Move updated session to top of list
          return [updatedSession, ...otherSessions];
        });
      }

      const assistantMessage: Message = {
        role: 'assistant',
        content: response.response,
        citations: response.sources?.map(source => ({
          id: crypto.randomUUID(),
          source: source,
          preview: source,
          relevance_score: 1.0
        })) || [],
      };

      setMessages(prev => {
        const newMessages = [...prev, assistantMessage];
        // Cache messages for this session
        if (currentSessionId) {
          setSessionChatHistory(prevHistory => ({
            ...prevHistory,
            [currentSessionId]: newMessages
          }));
        }
        return newMessages;
      });

      // Check for new achievements and refresh user profile after chat (with small delay)
      setTimeout(async () => {
        await checkForNewAchievements();
        await refreshUserProfile();
      }, 1000);

      // No need to refresh sessions - we update them instantly above

    } catch (error) {
      // If this was an optimistic session that failed, remove it from the UI
      setSessions(prev => prev.filter(session =>
        !(session.id === currentSessionId && session.isOptimistic)
      ));

      const errorMessage: Message = {
        role: 'assistant',
        content: 'Sorry, I encountered an error processing your request. Please try again.',
      };
      setMessages(prev => {
        const newMessages = [...prev, errorMessage];
        // Cache error messages for this session too
        if (currentSessionId) {
          setSessionChatHistory(prevHistory => ({
            ...prevHistory,
            [currentSessionId]: newMessages
          }));
        }
        return newMessages;
      });
    } finally {
      setIsChatLoading(false);
    }
  };

  // Create new chat session (ChatGPT style - just clear current chat)
  const handleNewChat = () => {
    // Generate new session ID but don't create session in UI yet
    const newSessionId = Math.random().toString(36).substring(2) + Date.now().toString(36);

    setCurrentSessionId(newSessionId);
    setMessages([]);
    setIsNewChatSession(true);

    // Note: We're starting a new chat session, so no need to clear anything
    // The new session ID will have its own cache entry

  };

  const handleClearChat = () => {
    handleNewChat();
  };

  const handleSelectSession = (sessionId: string) => {

    // Prevent double-clicks by checking if already loading this session
    if (currentSessionId === sessionId && !isNewChatSession) {
      return;
    }

    // Save current messages to cache before switching
    if (currentSessionId && messages.length > 0) {
      setSessionChatHistory(prev => ({
        ...prev,
        [currentSessionId]: messages
      }));
    }

    // Instantly switch UI to new session
    setCurrentSessionId(sessionId);
    setIsNewChatSession(false);

    // Check if we have cached messages (instant display like ChatGPT)
    const cachedMessages = sessionChatHistory[sessionId] || [];

    if (cachedMessages.length > 0) {
      // Show cached messages instantly (ChatGPT behavior)
      setMessages(cachedMessages);
    } else {
      // No cache - show empty state and load from Firestore (LangChain)
      setMessages([]);
      setIsChatLoading(true);

      // Use LangChain's FirestoreChatMessageHistory via our API
      apiService.getSessionMessages(sessionId)
        .then(sessionData => {
          // Remove the race condition check - always update if we get data
          const freshMessages = sessionData.messages || [];
          setMessages(freshMessages);
          // Cache for next time
          setSessionChatHistory(prev => ({
            ...prev,
            [sessionId]: freshMessages
          }));
        })
        .catch(error => console.error('Failed to load session:', error))
        .finally(() => setIsChatLoading(false));
    }

    // Note: activeClass is a user class, not a domain type
    // The caching by sessionId is what matters for fast switching

  };

  const handleRenameSession = async (sessionId: string, newName: string) => {
    try {
      await apiService.updateSession(sessionId, { name: newName });
      setSessions(prev => prev.map(session =>
        session.id === sessionId
          ? { ...session, name: newName }
          : session
      ));
    } catch (error) {
      console.error('Failed to rename session:', error);
    }
  };

  const handleDeleteSession = async (sessionId: string) => {
    try {
      await apiService.deleteSession(sessionId);
      setSessions(prev => prev.filter(session => session.id !== sessionId));
      if (currentSessionId === sessionId) {
        setCurrentSessionId(null);
        setMessages([]);
      }
    } catch (error) {
      console.error('Failed to delete session:', error);
    }
  };

  const handleUploadDocument = async (file: File) => {
    setIsDocumentLoading(true);
    try {
      // Always upload to 'database' collection so documents can be shared across classes
      const collection = 'database';
      const uploadResponse = await apiService.uploadDocument(file, collection);
      // Refresh document list
      await loadDocuments();

      // Check for new achievements and refresh user profile after document upload (with small delay)
      setTimeout(async () => {
        await checkForNewAchievements();
        await refreshUserProfile();
      }, 1000);

      // Auto-assign the uploaded document to the current active class
      if (activeClass && uploadResponse.id) {
        try {
          await handleAssignDocumentToClass(uploadResponse.id, uploadResponse.filename || file.name, activeClass.id, 'add');
        } catch (error) {
          console.error('Failed to auto-assign document to class:', error);
        }
      }
    } catch (error) {
      console.error('Upload failed:', error);
      alert(`Failed to upload document: ${error instanceof Error ? error.message : 'Unknown error'}`);
    } finally {
      setIsDocumentLoading(false);
    }
  };

  const handleDeleteDocument = async (documentId: string) => {
    if (!window.confirm('Delete this document? This action cannot be undone.')) {
      return;
    }

    try {
      await apiService.deleteDocument(documentId);
      await loadDocuments();

      // Remove from all classes
      const updatedClasses = userClasses.map(userClass => ({
        ...userClass,
        documents: userClass.documents.filter(id => id !== documentId)
      }));
      setUserClasses(updatedClasses);
      localStorage.setItem('userClasses', JSON.stringify(updatedClasses));

      // Update active class if needed
      if (activeClass?.documents.includes(documentId)) {
        setActiveClass(prev => prev ? {
          ...prev,
          documents: prev.documents.filter(id => id !== documentId)
        } : null);
      }
    } catch (error) {
      console.error('Delete failed:', error);
      alert(`Failed to delete document: ${error instanceof Error ? error.message : 'Unknown error'}`);
    }
  };

  const handleReindexCollection = async () => {
    setIsDocumentLoading(true);
    try {
      // Since we don't have reindex API, just reload documents
      await loadDocuments();
    } catch (error) {
      console.error('Reindex failed:', error);
    } finally {
      setIsDocumentLoading(false);
    }
  };

  // Class management
  const handleCreateClass = async (name: string, domainType: DomainType, description?: string, selectedDocuments?: string[]) => {
    try {
      // Create class in cloud
      const newClass = await apiService.createClass({
        name,
        domain_type: domainType,
        description: description || ''
      });

      // Update local state with cloud data
      const updatedClasses = [...userClasses, {
        ...newClass,
        domainType: newClass.domain_type, // Convert backend format
        documents: selectedDocuments || []
      }];
      setUserClasses(updatedClasses);

      // If documents were selected, assign them to the class in the backend
      if (selectedDocuments && selectedDocuments.length > 0) {
        try {
          for (const documentId of selectedDocuments) {
            const document = documents.find(doc => doc.id === documentId);
            if (document) {
              await handleAssignDocumentToClass(documentId, document.filename, newClass.id, 'add');
            }
          }
        } catch (error) {
          console.error('Failed to assign documents to class:', error);
        }
      }

      // Auto-select the newly created class
      handleSelectClass(newClass);
    } catch (error) {
      console.error('Failed to create class in cloud:', error);
      // Show user-friendly error message
      alert('Failed to create class. Please try again.');
    }
  };

  const handleSelectClass = (userClass: UserClass) => {

    // Check if we should deselect (same class clicked)
    const shouldDeselect = activeClass && activeClass.id === userClass.id;

    if (shouldDeselect) {
      setActiveClass(null);
      setMessages([]);
      setCurrentSessionId(null);
      setIsNewChatSession(false);
    } else {
      setActiveClass(userClass);
      setMessages([]);
      setCurrentSessionId(null);
      setIsNewChatSession(false);
    }

    // Add a small delay and verify the state change
    setTimeout(() => {
    }, 100);
  };

  const handleEditClass = async (classId: string, name: string, domainType: DomainType, description?: string) => {
    try {
      // Update class in cloud
      await apiService.updateClass(classId, {
        name,
        domain_type: domainType,
        description: description || ''
      });

      // Update local state
      const updatedClasses = userClasses.map(userClass =>
        userClass.id === classId
          ? { ...userClass, name, domainType, description: description || '' }
          : userClass
      );
      setUserClasses(updatedClasses);

      if (activeClass?.id === classId) {
        setActiveClass(prev => prev ? { ...prev, name, domainType, description: description || '' } : null);
      }
    } catch (error) {
      console.error('Failed to update class in cloud:', error);
      alert('Failed to update class. Please try again.');
    }
  };

  const handleDeleteClass = async (classId: string) => {
    const userClass = userClasses.find(c => c.id === classId);
    if (!window.confirm(`Delete "${userClass?.name}" class? This will also delete all related chat sessions and remove class tags from documents.`)) {
      return;
    }

    try {

      // Find all sessions related to this class
      const sessionsToDelete = sessions.filter(session => session.class_id === classId);

      // Delete all related sessions from database
      const sessionDeletionPromises = sessionsToDelete.map(session =>
        apiService.deleteSession(session.id).catch(error => {
          console.error(`Failed to delete session ${session.id}:`, error);
          return null; // Don't fail the whole operation for one session
        })
      );

      await Promise.all(sessionDeletionPromises);

      // Find all documents that have this class assigned
      const documentsWithClass = documents.filter(doc =>
        doc.assigned_classes && doc.assigned_classes.includes(classId)
      );

      // Remove class tags from all documents
      const documentUpdatePromises = documentsWithClass.map(doc =>
        apiService.assignDocumentToClass(doc.id, doc.filename, classId, 'remove').catch(error => {
          console.error(`Failed to remove class from document ${doc.id}:`, error);
          return null; // Don't fail the whole operation for one document
        })
      );

      await Promise.all(documentUpdatePromises);

      // Update local documents state - remove the deleted class ID from assigned_classes
      setDocuments(prevDocs =>
        prevDocs.map(doc => ({
          ...doc,
          assigned_classes: doc.assigned_classes?.filter(id => id !== classId) || []
        }))
      );

      // Delete class from cloud
      await apiService.deleteClass(classId);

      // Update local state - remove the class
      const updatedClasses = userClasses.filter(userClass => userClass.id !== classId);
      setUserClasses(updatedClasses);

      // Update local sessions state - remove deleted sessions
      setSessions(prevSessions =>
        prevSessions.filter(session => session.class_id !== classId)
      );

      // Clear session cache for deleted sessions
      setSessionChatHistory(prevHistory => {
        const newHistory = { ...prevHistory };
        sessionsToDelete.forEach(session => {
          delete newHistory[session.id];
        });
        return newHistory;
      });

      // If deleting active class, switch to first available or clear
      if (activeClass?.id === classId) {
        if (updatedClasses.length > 0) {
          handleSelectClass(updatedClasses[0]);
        } else {
          setActiveClass(null);
          setMessages([]);
          setCurrentSessionId(null);
        }
      }

    } catch (error) {
      console.error('Failed to delete class and related data:', error);
      alert('Failed to delete class and related data. Please try again.');
    }
  };

  const handleAssignDocuments = async (classId: string, documentIds: string[]) => {
    const updatedClasses = userClasses.map(userClass =>
      userClass.id === classId
        ? { ...userClass, documents: documentIds }
        : userClass
    );
    setUserClasses(updatedClasses);
    localStorage.setItem('userClasses', JSON.stringify(updatedClasses));

    if (activeClass?.id === classId) {
      setActiveClass(prev => prev ? { ...prev, documents: documentIds } : null);
    }

    // Sync document assignments with backend
    try {
      const userClass = userClasses.find(c => c.id === classId);
      const oldDocumentIds = userClass?.documents || [];

      // Find documents to add (in new list but not in old list)
      const documentsToAdd = documentIds.filter(id => !oldDocumentIds.includes(id));

      // Find documents to remove (in old list but not in new list)
      const documentsToRemove = oldDocumentIds.filter(id => !documentIds.includes(id));

      // Add new documents to class
      for (const documentId of documentsToAdd) {
        const document = documents.find(doc => doc.id === documentId);
        if (document) {
          await handleAssignDocumentToClass(documentId, document.filename, classId, 'add');
        }
      }

      // Remove documents from class
      for (const documentId of documentsToRemove) {
        const document = documents.find(doc => doc.id === documentId);
        if (document) {
          try {
            await handleAssignDocumentToClass(documentId, document.filename, classId, 'remove');
          } catch (error) {
            console.error(`Failed to remove document ${document.filename}:`, error);
          }
        }
      }

    } catch (error) {
      console.error('Failed to sync document assignments with backend:', error);
    }
  };

  const handleAssignDocumentToClass = async (documentId: string, documentSource: string, classId: string, operation: 'add' | 'remove') => {
    setLoadingDocuments(prev => {
      const newSet = new Set(prev);
      newSet.add(documentId);
      return newSet;
    });
    try {
      await apiService.assignDocumentToClass(documentId, documentSource, classId, operation);

      // Update local documents state (for assigned_classes)
      setDocuments(prevDocs =>
        prevDocs.map(doc => {
          if (doc.id === documentId) {
            const updatedClasses = operation === 'add'
              ? doc.assigned_classes.includes(classId)
                ? doc.assigned_classes // Already exists, don't add duplicate
                : [...doc.assigned_classes, classId] // Add only if not exists
              : doc.assigned_classes.filter(id => id !== classId);
            return { ...doc, assigned_classes: updatedClasses };
          }
          return doc;
        })
      );

      // Update userClasses state (for document counts and edit form highlighting)
      setUserClasses(prevClasses =>
        prevClasses.map(userClass => {
          if (userClass.id === classId) {
            const currentDocuments = userClass.documents || [];
            const updatedDocuments = operation === 'add'
              ? currentDocuments.includes(documentId)
                ? currentDocuments // Already included
                : [...currentDocuments, documentId]
              : currentDocuments.filter(id => id !== documentId);
            return { ...userClass, documents: updatedDocuments };
          }
          return userClass;
        })
      );

      // Update localStorage
      const updatedClasses = userClasses.map(userClass => {
        if (userClass.id === classId) {
          const currentDocuments = userClass.documents || [];
          const updatedDocuments = operation === 'add'
            ? currentDocuments.includes(documentId)
              ? currentDocuments
              : [...currentDocuments, documentId]
            : currentDocuments.filter(id => id !== documentId);
          return { ...userClass, documents: updatedDocuments };
        }
        return userClass;
      });
      localStorage.setItem('userClasses', JSON.stringify(updatedClasses));

      // Update active class if it's the one being modified
      if (activeClass?.id === classId) {
        setActiveClass(prev => {
          if (!prev) return null;
          const currentDocuments = prev.documents || [];
          const updatedDocuments = operation === 'add'
            ? currentDocuments.includes(documentId)
              ? currentDocuments
              : [...currentDocuments, documentId]
            : currentDocuments.filter(id => id !== documentId);
          return { ...prev, documents: updatedDocuments };
        });
      }

    } catch (error) {
      console.error('Class assignment failed:', error);
    } finally {
      setLoadingDocuments(prev => {
        const newSet = new Set(prev);
        newSet.delete(documentId);
        return newSet;
      });
    }
  };

  const getUserMessageCount = () => {
    return messages.filter(msg => msg.role === 'user').length;
  };

  // Mobile page renderer
  const renderMobilePage = () => {
    switch (mobilePage) {
      case 'chat':
        return (
          <div className="h-full flex flex-col">
            {/* iOS-Style Mobile Chat Header */}
            <div className={`px-6 py-4 backdrop-blur-xl ${
              theme === 'dark' ? 'bg-black/20' : 'bg-white/80'
            }`} style={{
              paddingTop: 'max(env(safe-area-inset-top), 16px)',
              borderBottom: theme === 'dark' ? '0.33px solid rgba(255, 255, 255, 0.13)' : '0.33px solid rgba(0, 0, 0, 0.13)'
            }}>
              <div className="flex items-center justify-between">
                <div>
                  <h1 className="ios-text-title text-white">
                    {activeClass ? activeClass.name : 'Chat'}
                  </h1>
                  {activeClass && (
                    <p className="ios-text-caption text-white/60 mt-1">
                      {DOMAIN_TYPE_INFO[activeClass.domainType]?.label || activeClass.domainType}
                    </p>
                  )}
                </div>
                <button
                  onClick={handleNewChat}
                  className="w-8 h-8 rounded-full bg-white/10 flex items-center justify-center transition-all duration-150 active:scale-95"
                  style={{ WebkitTapHighlightColor: 'transparent' }}
                >
                  <Plus className="w-4 h-4 text-white/70" />
                </button>
              </div>
            </div>

            {/* Mobile Chat Interface */}
            <div className="flex-1 min-h-0 flex flex-col">
              {/* Messages Area */}
              <div className="flex-1 overflow-y-auto p-4" style={{
                paddingBottom: '80px'
              }}>
                {messages.length === 0 ? (
                  /* Mobile welcome state - simpler than desktop */
                  <div className="flex flex-col justify-center h-full text-center">
                    <div className={`mb-8 ${theme === 'dark' ? 'text-white/70' : 'text-black/70'}`}>
                      <h2 className={`text-lg font-semibold mb-2 ${theme === 'dark' ? 'text-white' : 'text-black'}`}>
                        Welcome to RAG Scholar!
                      </h2>
                      <p className={`text-sm ${theme === 'dark' ? 'text-white/60' : 'text-black/60'}`}>
                        Ask questions about your documents
                      </p>
                    </div>
                  </div>
                ) : (
                  /* Messages */
                  <div className="space-y-6">
                    {messages.map((message, index) => (
                      <div
                        key={index}
                        className={`flex ${
                          message.role === 'user' ? 'justify-end' : 'justify-start'
                        }`}
                      >
                        <div
                          className={`max-w-[85%] ${
                            message.role === 'user'
                              ? `px-4 py-2 rounded-2xl overflow-hidden backdrop-blur-2xl ${theme === 'dark' ? 'bg-black/10 text-white' : 'bg-white/10 text-black'}`
                              : `px-0 py-0 bg-transparent ${theme === 'dark' ? 'text-white' : 'text-black'}`
                          }`}
                          style={message.role === 'user' ? {
                            backdropFilter: 'blur(20px) saturate(120%) brightness(0.9)',
                            WebkitBackdropFilter: 'blur(20px) saturate(120%) brightness(0.9)'
                          } : {}}
                        >
                          <div className="prose prose-sm max-w-none text-sm prose-invert">
                            {message.content}
                          </div>
                        </div>
                      </div>
                    ))}
                    {isChatLoading && (
                      <div className="flex justify-start">
                        <div className="flex space-x-1 p-3">
                          <div className={`w-2 h-2 rounded-full animate-bounce ${theme === 'dark' ? 'bg-white/60' : 'bg-black/60'}`}></div>
                          <div className={`w-2 h-2 rounded-full animate-bounce delay-75 ${theme === 'dark' ? 'bg-white/60' : 'bg-black/60'}`}></div>
                          <div className={`w-2 h-2 rounded-full animate-bounce delay-150 ${theme === 'dark' ? 'bg-white/60' : 'bg-black/60'}`}></div>
                        </div>
                      </div>
                    )}
                  </div>
                )}
              </div>

              {/* Fixed Bottom Input - Hides dock when keyboard is up */}
              <div className="fixed left-0 right-0 p-4 backdrop-blur-md z-50" style={{
                background: theme === 'dark' ? 'rgba(0,0,0,0.9)' : 'rgba(255,255,255,0.9)',
                bottom: '4rem',
                paddingBottom: 'max(env(safe-area-inset-bottom), 16px)'
              }}>
                <div className="relative">
                  <CommandSuggestions
                    suggestions={getCommandSuggestions(mobileInput)}
                    onSelect={(command) => {
                      setMobileInput(command);
                      setShowCommandSuggestions(false);
                    }}
                    visible={showCommandSuggestions}
                  />
                  <form onSubmit={(e) => {
                  e.preventDefault();
                  if (mobileInput.trim() && !isChatLoading) {
                    handleSendMessage(mobileInput.trim());
                    setMobileInput('');
                    setShowCommandSuggestions(false);
                  }
                }} className="flex space-x-2">
                  <div className="relative flex-1">
                    <input
                      type="text"
                      value={mobileInput}
                      onChange={(e) => {
                        const value = e.target.value;
                        setMobileInput(value);
                        setShowCommandSuggestions(value.startsWith('/'));
                      }}
                      placeholder="Ask anything..."
                      className={`w-full backdrop-blur-xl rounded-full px-5 py-4 pr-12 text-base focus:outline-none transition-all duration-200 ${
                        theme === 'dark'
                          ? 'bg-white/10 text-white placeholder-white/50'
                          : 'bg-white/90 text-black placeholder-black/50'
                      }`}
                      style={{
                        fontFamily: '-apple-system, BlinkMacSystemFont, "SF Pro Text", system-ui, sans-serif',
                        fontSize: '16px',
                        WebkitTapHighlightColor: 'transparent',
                        boxShadow: theme === 'dark'
                          ? '0 2px 20px rgba(0, 0, 0, 0.3), inset 0 1px 0 rgba(255, 255, 255, 0.1)'
                          : '0 2px 20px rgba(0, 0, 0, 0.1), inset 0 1px 0 rgba(255, 255, 255, 0.2)'
                      }}
                      disabled={isChatLoading}
                      onFocus={(e) => {
                        // Small delay to ensure keyboard is open, then scroll input into view
                        setTimeout(() => {
                          e.target.scrollIntoView({ behavior: 'smooth', block: 'center' });
                        }, 300);
                      }}
                    />
                    <button
                      type="submit"
                      disabled={!mobileInput.trim() || isChatLoading}
                      className={`absolute right-2 top-1/2 transform -translate-y-1/2 w-8 h-8 rounded-full flex items-center justify-center transition-all duration-150 ${
                        mobileInput.trim() && !isChatLoading
                          ? 'bg-blue-500 text-white active:scale-95'
                          : theme === 'dark'
                            ? 'bg-white/10 text-white/40'
                            : 'bg-black/10 text-black/40'
                      }`}
                      style={{ WebkitTapHighlightColor: 'transparent' }}
                    >
                      <Send className="w-4 h-4" />
                    </button>
                  </div>
                  </form>
                </div>
              </div>
            </div>
          </div>
        );

      case 'home':
        return (
          <div className="h-full overflow-y-auto pb-20" style={{
            paddingTop: 'env(safe-area-inset-top)'
          }}>
            {/* iOS-Style Mobile Header */}
            <div className="px-4 py-4">
<<<<<<< HEAD
              <div className="text-center">
                <h1 className={`text-3xl font-bold mb-3 ${theme === 'dark' ? 'text-white' : 'text-black'}`}>
=======
              <div className="text-left">
                <h1 className={`text-xl font-bold ${theme === 'dark' ? 'text-white' : 'text-black'}`}>
>>>>>>> dcb538ca
                  {(() => {
                    const hour = new Date().getHours();
                    const userName = user?.displayName || user?.email?.split('@')[0] || 'User';
                    if (hour < 12) return `Good morning, ${userName}`;
                    if (hour < 17) return `Good afternoon, ${userName}`;
                    return `Good evening, ${userName}`;
                  })()}
                  <Heart className="w-5 h-5 text-violet-400 animate-pulse inline-block ml-2" style={{ verticalAlign: 'middle', transform: 'translateY(-1.5px)' }} />
                </h1>
                <p className={`text-sm mt-1 ${theme === 'dark' ? 'text-gray-400' : 'text-gray-600'}`}>
                  Ready to explore your documents?
                </p>
              </div>
            </div>

            <div className="space-y-6 px-4">
              {/* iOS-Style Quick Actions */}
              <div className="space-y-4">
                {activeClass ? (
                  <button
                    onClick={() => {
                      handleNewChat();
                      setMobilePage('chat');
                    }}
                    className="ios-card w-full p-5 text-left transition-all duration-150 active:scale-95"
                    style={{ WebkitTapHighlightColor: 'transparent' }}
                  >
                    <div className="flex items-center space-x-4">
                      <div className="w-12 h-12 rounded-2xl bg-blue-500/20 flex items-center justify-center">
                        <MessageSquare className="w-6 h-6 text-blue-400" />
                      </div>
                      <div className="flex-1">
                        <h3 className="ios-text-title text-white mb-1">
                          Start New Chat
                        </h3>
                        <p className="ios-text-caption text-white/60">
                          Chat with {activeClass.name} documents
                        </p>
                      </div>
                      <ChevronRight className="w-5 h-5 text-white/40" />
                    </div>
                  </button>
                ) : (
                  <div className="space-y-3">
                    <div className="ios-card p-4">
                      <h3 className="ios-text-title text-white mb-3">
                        Get Started
                      </h3>
                      <p className="ios-text-caption text-white/60 mb-4">
                        Create a class and upload documents to start chatting
                      </p>
                      <div className="flex gap-3">
                        <button
                          onClick={() => setShowMobileClassForm(true)}
                          className="flex-1 bg-blue-500/20 text-blue-400 py-3 px-4 rounded-2xl transition-all duration-150 active:scale-95 text-sm font-medium"
                          style={{ WebkitTapHighlightColor: 'transparent' }}
                        >
                          Create Class
                        </button>
                        <button
                          onClick={() => setMobilePage('docs')}
                          className="flex-1 bg-green-500/20 text-green-400 py-3 px-4 rounded-2xl transition-all duration-150 active:scale-95 text-sm font-medium"
                          style={{ WebkitTapHighlightColor: 'transparent' }}
                        >
                          Upload Docs
                        </button>
                      </div>
                    </div>
                  </div>
                )}

              </div>

              {/* Learning Progress */}
              <button
                onClick={() => setMobilePage('rewards')}
                className="ios-card w-full p-4 text-left transition-all duration-150 active:scale-95"
                style={{ WebkitTapHighlightColor: 'transparent' }}
              >
                <div className="flex items-center justify-between mb-3">
                  <h3 className="ios-text-title text-white">
                    Learning Progress
                  </h3>
                  <div className="flex items-center space-x-2">
                    <Star className="w-4 h-4 text-yellow-400" />
                    <span className="ios-text-body text-white text-sm font-medium">
                      {userProfile?.stats?.total_points || 0} pts
                    </span>
                  </div>
                </div>

                {/* Progress toward next achievement or current stats */}
                {(() => {
                  const inProgress = achievements.filter(a => a.unlocked_at === null && (a.progress || 0) > 0);
                  const nextGoal = inProgress.length > 0 ? inProgress[0] : null;
                  const completed = achievements.filter(a => a.unlocked_at !== null).length;
                  const total = achievements.length;

                  if (nextGoal) {
                    const progress = ((nextGoal.progress || 0) / (nextGoal.target || 1)) * 100;
                    return (
                      <div>
                        <div className="flex items-center justify-between mb-2">
                          <span className="ios-text-caption text-white/70">
                            Next: {nextGoal.name}
                          </span>
                          <span className="ios-text-caption text-white/70">
                            {nextGoal.progress}/{nextGoal.target}
                          </span>
                        </div>
                        <div className="w-full bg-white/10 rounded-full h-2">
                          <div
                            className="bg-gradient-to-r from-blue-400 to-purple-400 h-2 rounded-full transition-all duration-300"
                            style={{ width: `${progress}%` }}
                          />
                        </div>
                      </div>
                    );
                  } else {
                    return (
                      <div className="flex items-center justify-between">
                        <span className="ios-text-caption text-white/70">
                          Achievements unlocked
                        </span>
                        <div className="flex items-center space-x-1">
                          <Trophy className="w-4 h-4 text-purple-400" />
                          <span className="ios-text-caption text-white/70">
                            {completed} of {total}
                          </span>
                        </div>
                      </div>
                    );
                  }
                })()}
              </button>

              {/* iOS-Style Classes Section */}
              <div className="space-y-4">
                <div className="flex items-center justify-between">
                  <h2 className="ios-text-title text-white">
                    Classes
                  </h2>
                  <button
                    onClick={() => setShowMobileClassForm(!showMobileClassForm)}
                    className="w-8 h-8 rounded-full bg-blue-500/20 flex items-center justify-center transition-all duration-150 active:scale-95"
                    style={{ WebkitTapHighlightColor: 'transparent' }}
                  >
                    <Plus className="w-4 h-4 text-blue-400" />
                  </button>
                </div>

                {/* Create Class Form */}
                {showMobileClassForm && (
                  <div className={`p-4 rounded-xl mb-4 ${theme === 'dark' ? 'bg-white/5' : 'bg-black/5'}`}>
                    <h4 className={`font-semibold mb-4 ${theme === 'dark' ? 'text-white' : 'text-black'}`}>
                      {editingMobileClass ? 'Edit Class' : 'Create New Class'}
                    </h4>
                    <div className="space-y-4">
                      <input
                        type="text"
                        value={mobileClassFormData.name}
                        onChange={(e) => setMobileClassFormData(prev => ({ ...prev, name: e.target.value }))}
                        placeholder="Class name (e.g., History 101)"
                        className={`w-full px-4 py-3 rounded-lg text-sm border ${
                          theme === 'dark'
                            ? 'bg-white/10 border-white/20 text-white placeholder-white/50'
                            : 'bg-black/10 border-black/20 text-black placeholder-black/50'
                        }`}
                      />
                      <div>
                        <label className={`block text-sm font-medium mb-2 ${theme === 'dark' ? 'text-gray-300' : 'text-gray-700'}`}>
                          Subject Type
                        </label>
                        <div className="grid grid-cols-3 gap-2">
                          {Object.entries(DOMAIN_TYPE_INFO).map(([type, info]) => {
                            const Icon = info.icon;
                            return (
                              <button
                                key={type}
                                onClick={() => setMobileClassFormData(prev => ({ ...prev, type: type as DomainType }))}
                                className={`p-3 rounded-lg transition-all flex flex-col items-center space-y-1 ${
                                  mobileClassFormData.type === type
                                    ? theme === 'dark'
                                      ? 'bg-white/20 text-white'
                                      : 'bg-black/20 text-black'
                                    : theme === 'dark'
                                      ? 'bg-white/5 text-white/70 hover:bg-white/10'
                                      : 'bg-black/5 text-black/70 hover:bg-black/10'
                                }`}
                              >
                                <Icon className="w-4 h-4" />
                                <span className="text-xs font-medium">{info.label}</span>
                              </button>
                            );
                          })}
                        </div>
                      </div>

                      {/* Document Assignment - Only show if there are documents */}
                      {documents.length > 0 && (
                        <div>
                          <label className={`block text-sm font-medium mb-2 ${theme === 'dark' ? 'text-gray-300' : 'text-gray-700'}`}>
                            Assign Documents (optional)
                          </label>
                          <div className="max-h-32 overflow-y-auto space-y-2">
                            {documents.map((doc) => (
                              <button
                                key={doc.id}
                                type="button"
                                onClick={() => {
                                  setMobileEditingClassDocs(prev =>
                                    prev.includes(doc.id)
                                      ? prev.filter(id => id !== doc.id)
                                      : [...prev, doc.id]
                                  );
                                }}
                                className={`w-full text-left p-2 rounded-lg text-xs flex items-center justify-between transition-colors ${
                                  mobileEditingClassDocs.includes(doc.id)
                                    ? theme === 'dark'
                                      ? 'bg-white/15 text-white'
                                      : 'bg-black/15 text-black'
                                    : theme === 'dark'
                                      ? 'bg-white/5 text-white/70 hover:bg-white/10'
                                      : 'bg-black/5 text-black/70 hover:bg-black/10'
                                }`}
                              >
                                <span className="truncate">{doc.filename}</span>
                                {mobileEditingClassDocs.includes(doc.id) && (
                                  <div className="w-2 h-2 rounded-full bg-green-400 flex-shrink-0 ml-2"></div>
                                )}
                              </button>
                            ))}
                          </div>
                        </div>
                      )}

                      <div className="flex space-x-3">
                        <button
                          onClick={async () => {
                            if (mobileClassFormData.name.trim() && !isEditingMobileClass) {
                              setIsEditingMobileClass(true);
                              try {
                                if (editingMobileClass) {
                                  // Edit existing class
                                  handleEditClass(
                                    editingMobileClass.id,
                                    mobileClassFormData.name,
                                    mobileClassFormData.type,
                                    mobileClassFormData.description
                                  );
                                  // Wait a bit for state updates
                                  await new Promise(resolve => setTimeout(resolve, 100));
                                  // Also handle document assignment
                                  handleAssignDocuments(editingMobileClass.id, mobileEditingClassDocs);
                                  // Wait for document assignment to complete
                                  await new Promise(resolve => setTimeout(resolve, 2000));
                                  setEditingMobileClass(null);
                                  setMobileEditingClassDocs([]);
                                } else {
                                  // Create new class
                                  handleCreateClass(
                                    mobileClassFormData.name,
                                    mobileClassFormData.type,
                                    mobileClassFormData.description
                                  );
                                }
                                setMobileClassFormData({ name: '', type: DomainType.GENERAL, description: '' });
                                setShowMobileClassForm(false);
                              } finally {
                                setIsEditingMobileClass(false);
                              }
                            }
                          }}
                          disabled={!mobileClassFormData.name.trim() || isEditingMobileClass}
                          className={`flex-1 py-3 px-4 rounded-lg font-medium text-sm transition-all ${
                            mobileClassFormData.name.trim() && !isEditingMobileClass
                              ? 'bg-gradient-to-r from-blue-500 to-purple-600 hover:from-blue-600 hover:to-purple-700 text-white'
                              : 'bg-gradient-to-r from-gray-400 to-gray-500 text-gray-300 cursor-not-allowed opacity-50'
                          } flex items-center justify-center gap-2`}
                        >
                          {isEditingMobileClass && (
                            <div className="animate-spin rounded-full h-4 w-4 border-2 border-white border-t-transparent"></div>
                          )}
                          {isEditingMobileClass
                            ? (editingMobileClass ? 'Updating...' : 'Creating...')
                            : (editingMobileClass ? 'Update Class' : 'Create Class')
                          }
                        </button>
                        <button
                          onClick={() => {
                            setShowMobileClassForm(false);
                            setMobileClassFormData({ name: '', type: DomainType.GENERAL, description: '' });
                            setEditingMobileClass(null);
                            setMobileEditingClassDocs([]);
                          }}
                          className={`px-4 py-3 rounded-lg text-sm ${
                            theme === 'dark' ? 'bg-gray-700 text-gray-300' : 'bg-gray-100 text-gray-600'
                          }`}
                        >
                          Cancel
                        </button>
                      </div>
                    </div>
                  </div>
                )}

                {/* Classes List */}
                {userClasses.length === 0 ? (
                  <div className="text-center py-8">
                    <div className={`w-12 h-12 mx-auto mb-3 rounded-full flex items-center justify-center ${
                      theme === 'dark' ? 'bg-white/10' : 'bg-black/10'
                    }`}>
                      <BookOpen className={`w-6 h-6 ${theme === 'dark' ? 'text-white/60' : 'text-black/60'}`} />
                    </div>
                    <p className={`font-medium mb-1 ${theme === 'dark' ? 'text-white' : 'text-black'}`}>
                      No classes yet
                    </p>
                    <p className={`text-sm mb-3 ${theme === 'dark' ? 'text-gray-400' : 'text-gray-600'}`}>
                      Create your first class
                    </p>
                    <button
                      onClick={() => setShowMobileClassForm(true)}
                      className="px-4 py-2 rounded-lg font-medium text-sm transition-all bg-gradient-to-r from-blue-500 to-purple-600 hover:from-blue-600 hover:to-purple-700 text-white"
                    >
                      Create Class
                    </button>
                  </div>
                ) : (
                  <div className="space-y-3">
                    {userClasses
                      .filter(userClass =>
                        // Hide class being edited until fully loaded
                        !(editingMobileClass && userClass.id === editingMobileClass.id && isEditingMobileClass)
                      )
                      .map((userClass) => {
                        const typeInfo = DOMAIN_TYPE_INFO[userClass.domainType];
                        const Icon = typeInfo?.icon;
                        const isActive = activeClass?.id === userClass.id;
                        const docCount = documents.filter(doc => doc.assigned_classes?.includes(userClass.id)).length;

                      return (
                        <div key={userClass.id} className={`p-4 rounded-xl transition-all ${
                          isActive
                            ? 'bg-purple-500/20 shadow-lg shadow-purple-500/20'
                            : theme === 'dark'
                              ? 'bg-white/5 hover:bg-white/8'
                              : 'bg-black/5 hover:bg-black/8'
                        }`}>
                          <div className="flex items-center space-x-3">
                            <button
                              onClick={() => handleSelectClass(userClass)}
                              className="flex items-center space-x-3 flex-1 min-w-0 text-left"
                            >
                              {Icon && <Icon className={`w-4 h-4 ${
                                isActive
                                  ? 'text-purple-400'
                                  : theme === 'dark' ? 'text-gray-400' : 'text-gray-600'
                              }`} />}
                              <div className="flex-1 min-w-0">
                                <h4 className={`font-medium truncate text-sm text-left ${
                                  isActive
                                    ? 'text-white'
                                    : theme === 'dark' ? 'text-white' : 'text-black'
                                }`}>
                                  {userClass.name}
                                </h4>
                                <div className="flex items-center space-x-2 mt-1">
                                  {isActive && (
                                    <div className="relative">
                                      <div className="w-2 h-2 bg-purple-400 rounded-full animate-pulse"></div>
                                      <div className="absolute top-0 left-0 w-2 h-2 bg-purple-400 rounded-full animate-ping"></div>
                                    </div>
                                  )}
                                  <span className={`text-xs px-2 py-0.5 rounded-full ${
                                    isActive
                                      ? 'bg-purple-500/20 text-purple-300'
                                      : theme === 'dark' ? 'bg-white/10 text-white' : 'bg-black/10 text-black'
                                  }`}>
                                    {typeInfo?.label || userClass.domainType}
                                  </span>
                                  <span className={`text-xs px-2 py-0.5 rounded-full ${
                                    isActive
                                      ? 'bg-purple-500/20 text-purple-300'
                                      : theme === 'dark' ? 'bg-white/10 text-white' : 'bg-black/10 text-black'
                                  }`}>
                                    {docCount} doc{docCount !== 1 ? 's' : ''}
                                  </span>
                                </div>
                              </div>
                            </button>
                            <div className="flex space-x-1">
                              <button
                                onClick={(e) => {
                                  e.stopPropagation();
                                  setEditingMobileClass(userClass);
                                  setMobileClassFormData({
                                    name: userClass.name,
                                    type: userClass.domainType,
                                    description: userClass.description || ''
                                  });
                                  setMobileEditingClassDocs(
                                    documents
                                      .filter(doc => doc.assigned_classes?.includes(userClass.id))
                                      .map(doc => doc.id)
                                  );
                                  setShowMobileClassForm(true);
                                }}
                                className={`p-2 rounded-lg transition-colors ${
                                  theme === 'dark'
                                    ? 'text-gray-400 hover:text-white hover:bg-white/10'
                                    : 'text-gray-600 hover:text-black hover:bg-black/10'
                                }`}
                              >
                                <Edit2 className="w-3 h-3" />
                              </button>
                              <button
                                onClick={(e) => {
                                  e.stopPropagation();
                                  handleDeleteClass(userClass.id);
                                }}
                                className={`p-2 rounded-lg transition-colors ${
                                  theme === 'dark'
                                    ? 'text-gray-400 hover:text-red-400 hover:bg-red-500/10'
                                    : 'text-gray-600 hover:text-red-600 hover:bg-red-500/10'
                                }`}
                              >
                                <Trash2 className="w-3 h-3" />
                              </button>
                            </div>
                          </div>
                        </div>
                      );
                    })}
                  </div>
                )}
              </div>

              {/* Recent Chats - Show based on active class selection */}
              {(() => {
                // Filter sessions based on active class (same logic as desktop)
                const filteredSessions = activeClass
                  ? sessions.filter(session => session.class_id === activeClass.id)
                  : sessions.filter(session => !session.class_id || session.class_id === null);

                return (
                  <div className="flex flex-col flex-1 min-h-0">
                    <div className="mb-3">
                      <h3 className={`font-semibold ${theme === 'dark' ? 'text-white' : 'text-black'}`}>
                        Recent Chats{activeClass ? ` - ${activeClass.name}` : ''}
                      </h3>
                    </div>
                    <div className="space-y-2 flex-1 overflow-y-auto scrollbar-none">
                      {filteredSessions.length === 0 ? (
                        <div className="text-center py-8">
                          <div className={`w-12 h-12 mx-auto mb-3 rounded-full flex items-center justify-center ${
                            theme === 'dark' ? 'bg-white/10' : 'bg-black/10'
                          }`}>
                            <MessageSquare className={`w-6 h-6 ${theme === 'dark' ? 'text-white/60' : 'text-black/60'}`} />
                          </div>
                          <p className={`font-medium mb-1 ${theme === 'dark' ? 'text-white' : 'text-black'}`}>
                            No chats yet
                          </p>
                          <p className={`text-sm ${theme === 'dark' ? 'text-gray-400' : 'text-gray-600'}`}>
                            {activeClass ? `Start a conversation in ${activeClass.name}` : 'Start a new conversation'}
                          </p>
                        </div>
                      ) : (
                        filteredSessions.map((session) => (
                          <button
                            key={session.id}
                            onClick={() => {
                              handleSelectSession(session.id);
                              setMobilePage('chat');
                            }}
                            className={`w-full p-3 rounded-lg text-left transition-all ${
                              theme === 'dark'
                                ? 'bg-white/5 hover:bg-white/10'
                                : 'bg-black/5 hover:bg-black/10'
                            }`}
                          >
                            <p className={`font-medium text-sm truncate ${theme === 'dark' ? 'text-white' : 'text-black'}`}>
                              {session.name}
                            </p>
                            <p className={`text-xs mt-2 ${theme === 'dark' ? 'text-gray-400' : 'text-gray-600'}`}>
                              {formatLocalDate(session.updated_at)}
                            </p>
                          </button>
                        ))
                      )}
                    </div>
                  </div>
                );
              })()}

            </div>
          </div>
        );

      case 'docs':
        return (
          <div className="h-full overflow-y-auto pb-20" style={{
            paddingTop: 'env(safe-area-inset-top)'
          }}>
            {/* iOS-Style Mobile Header */}
<<<<<<< HEAD
            <div className="px-4 py-4">
              <h2 className={`text-xl font-bold ${theme === 'dark' ? 'text-white' : 'text-black'}`}>
                Documents
              </h2>
              <p className={`text-sm mt-1 ${theme === 'dark' ? 'text-gray-400' : 'text-gray-600'}`}>
                {(() => {
                  const filteredCount = mobileDocumentFilter
                    ? documents.filter(doc => doc.assigned_classes?.includes(mobileDocumentFilter)).length
                    : documents.length;
                  const totalCount = documents.length;
=======
            <div className="px-4 py-4 flex items-center justify-between">
              <div>
                <h2 className={`text-xl font-bold ${theme === 'dark' ? 'text-white' : 'text-black'}`}>
                  Documents
                </h2>
                <p className={`text-sm mt-1 ${theme === 'dark' ? 'text-gray-400' : 'text-gray-600'}`}>
                  {(() => {
                    const filteredCount = mobileDocumentFilter
                      ? documents.filter(doc => doc.assigned_classes?.includes(mobileDocumentFilter)).length
                      : documents.length;
                    const totalCount = documents.length;
>>>>>>> dcb538ca

                    if (mobileDocumentFilter && filteredCount !== totalCount) {
                      return `${filteredCount} of ${totalCount} documents`;
                    }
                    return `${totalCount} document${totalCount !== 1 ? 's' : ''} uploaded`;
                  })()}
                </p>
              </div>

              {/* iOS-Style Upload Button */}
              <label className="w-12 h-12 rounded-full bg-blue-500/20 flex items-center justify-center cursor-pointer transition-all duration-150 active:scale-95"
                style={{ WebkitTapHighlightColor: 'transparent' }}>
                <Plus className="w-6 h-6 text-blue-400" />
                <input
                  type="file"
                  accept=".pdf,.txt,.md,.docx"
                  onChange={(e) => {
                    const file = e.target.files?.[0];
                    if (file) {
                      handleUploadDocument(file);
                      e.target.value = '';
                    }
                  }}
                  className="hidden"
                />
              </label>
            </div>

            <div className="px-6 space-y-6">
              {/* Class Filter - Clean */}
              {userClasses.length > 0 && (
                <div className="relative" ref={mobileFilterRef}>
                    <button
                      ref={mobileFilterButtonRef}
                      onClick={() => {
                        if (!mobileFilterDropdownOpen && mobileFilterButtonRef.current) {
                          const rect = mobileFilterButtonRef.current.getBoundingClientRect();
                          setMobileDropdownPosition({
                            top: rect.bottom + window.scrollY,
                            left: rect.left + window.scrollX,
                            width: rect.width
                          });
                        }
                        setMobileFilterDropdownOpen(!mobileFilterDropdownOpen);
                      }}
                      className={`w-full px-4 py-3 rounded-full text-sm backdrop-blur-sm border focus:outline-none focus:ring-2 focus:ring-purple-500/50 focus:border-purple-500/50 transition-all duration-200 flex items-center justify-between ${
                        theme === 'dark'
                          ? 'bg-white/10 border-white/20 text-white'
                          : 'bg-black/10 border-black/20 text-black'
                      }`}
                      style={{
                        backdropFilter: 'blur(20px) saturate(120%) brightness(0.9)',
                        WebkitBackdropFilter: 'blur(20px) saturate(120%) brightness(0.9)'
                      }}
                    >
                      <span>
                        {mobileDocumentFilter
                          ? userClasses.find(cls => cls.id === mobileDocumentFilter)?.name || 'All Documents'
                          : 'All Documents'
                        }
                      </span>
                      <ChevronRight className={`w-4 h-4 transition-transform duration-200 ${
                        mobileFilterDropdownOpen ? 'rotate-90' : 'rotate-0'
                      }`} />
                    </button>

                    {mobileFilterDropdownOpen && mobileDropdownPosition && createPortal(
                      <>
                        <div
                          className="fixed inset-0 z-[9998]"
                          onClick={() => setMobileFilterDropdownOpen(false)}
                        />
                        <div className={`dropdown-container fixed rounded-2xl shadow-2xl z-[9999] overflow-hidden backdrop-blur-2xl ${
                          theme === 'dark'
                            ? 'bg-black/30 border-white/20'
                            : 'bg-white/10 border-black/20'
                        }`} style={{
                          top: mobileDropdownPosition.top + 2,
                          left: mobileDropdownPosition.left,
                          width: mobileDropdownPosition.width,
                          backdropFilter: 'blur(20px) saturate(120%) brightness(0.9)',
                          WebkitBackdropFilter: 'blur(20px) saturate(120%) brightness(0.9)',
                          boxShadow: '0 8px 32px rgba(0, 0, 0, 0.3), inset 0 1px 0 rgba(255, 255, 255, 0.2)'
                        }}>
                          <div className="relative z-10">
                            <button
                              onClick={() => {
                                setMobileDocumentFilter(null);
                                setMobileFilterDropdownOpen(false);
                              }}
                              className={`w-full px-4 py-3 text-base text-left transition-colors ${
                                !mobileDocumentFilter
                                  ? theme === 'dark' ? 'bg-white/20 text-white font-medium' : 'bg-black/20 text-black font-medium'
                                  : theme === 'dark' ? 'text-white/90 hover:bg-black/20' : 'text-gray-900/90 hover:bg-white/20'
                              }`}
                            >
                              All Documents
                            </button>
                            {userClasses.map((cls) => (
                              <button
                                key={cls.id}
                                onClick={() => {
                                  setMobileDocumentFilter(cls.id);
                                  setMobileFilterDropdownOpen(false);
                                }}
                                className={`w-full px-4 py-3 text-base text-left transition-colors ${
                                  mobileDocumentFilter === cls.id
                                    ? theme === 'dark' ? 'bg-white/20 text-white font-medium' : 'bg-black/20 text-black font-medium'
                                    : theme === 'dark' ? 'text-white/90 hover:bg-black/20' : 'text-gray-900/90 hover:bg-white/20'
                                }`}
                              >
                                {cls.name}
                              </button>
                            ))}
                          </div>
                        </div>
                      </>,
                      document.body
                    )}
                </div>
              )}

              {/* Loading State */}
              {isDocumentLoading && (
                <div className="flex items-center justify-center py-8">
                  <div className="relative w-6 h-6">
                    {[0, 1, 2, 3, 4, 5, 6, 7].map((i) => (
                      <div
                        key={i}
                        className={`absolute w-1.5 h-1.5 rounded-full ${
                          theme === 'dark' ? 'bg-white/60' : 'bg-black/60'
                        }`}
                        style={{
                          top: '50%',
                          left: '50%',
                          transform: `translate(-50%, -50%) rotate(${i * 45}deg) translateY(-12px)`,
                          animation: `dotSpinner 1.2s ease-in-out infinite`,
                          animationDelay: `${i * 0.15}s`
                        }}
                      />
                    ))}
                  </div>
                </div>
              )}

              {/* Documents List */}
              {documents.filter(doc => !mobileDocumentFilter || doc.assigned_classes?.includes(mobileDocumentFilter)).length === 0 && !isDocumentLoading ? (
                <div className="text-center py-12">
                  <div className={`w-16 h-16 mx-auto mb-4 rounded-full flex items-center justify-center ${
                    theme === 'dark' ? 'bg-gray-800' : 'bg-gray-100'
                  }`}>
                    <Upload className={`w-8 h-8 ${theme === 'dark' ? 'text-gray-600' : 'text-gray-400'}`} />
                  </div>
                  <p className={`font-medium mb-2 ${theme === 'dark' ? 'text-white' : 'text-black'}`}>
                    {mobileDocumentFilter ? 'No documents in this class' : 'No documents yet'}
                  </p>
                  <p className={`text-sm ${theme === 'dark' ? 'text-gray-400' : 'text-gray-600'}`}>
                    {mobileDocumentFilter
                      ? 'Try selecting a different class or upload documents to this class'
                      : 'Upload your first document to get started'
                    }
                  </p>
                </div>
              ) : (
                <div className="space-y-3">
                  {documents
                    .filter(doc => !mobileDocumentFilter || doc.assigned_classes?.includes(mobileDocumentFilter))
                    .map((doc) => (
                    <div
                      key={doc.id}
                      className={`p-4 rounded-xl  transition-all ${
                        theme === 'dark'
                          ? 'bg-white/5 hover:bg-gray-750'
                          : 'bg-black/5 hover:bg-gray-50'
                      }`}
                    >
                      <div className="flex items-start justify-between">
                        <div className="flex-1 min-w-0 mr-3">
                          <p className={`font-medium text-sm truncate ${theme === 'dark' ? 'text-white' : 'text-black'}`}>
                            {doc.filename}
                          </p>
                          <div className="flex items-center space-x-2 mt-1">
                            {doc.assigned_classes && doc.assigned_classes.length > 0 && (
                              <span className={`text-xs px-2 py-0.5 rounded-full ${
                                theme === 'dark' ? 'bg-white/10 text-white' : 'bg-black/10 text-black'
                              }`}>
                                {doc.assigned_classes.length} class{doc.assigned_classes.length !== 1 ? 'es' : ''}
                              </span>
                            )}
                          </div>
                        </div>
                        <button
                          onClick={() => handleDeleteDocument(doc.id)}
                          className={`p-2 rounded-lg transition-colors ${
                            theme === 'dark' ? 'hover:bg-red-500/20 text-gray-400 hover:text-red-400' : 'hover:bg-red-50 text-gray-500 hover:text-red-600'
                          }`}
                        >
                          <X className="w-4 h-4" />
                        </button>
                      </div>
                    </div>
                  ))}
                </div>
              )}
            </div>
          </div>
        );


      case 'rewards':
        return (
          <div className="h-full overflow-y-auto pb-20">
            {/* Mobile Header */}
            <div className="px-4 py-4">
              <div className="flex items-center justify-between">
                <div>
                  <h2 className={`text-xl font-bold ${theme === 'dark' ? 'text-white' : 'text-black'}`}>
                    Rewards
                  </h2>
                  <p className={`text-sm mt-1 ${theme === 'dark' ? 'text-gray-400' : 'text-gray-600'}`}>
                    {mobileRewardsTab === 'achievements' ? 'Track your learning progress' : 'Redeem your points for rewards'}
                  </p>
                </div>
                <div className={`rounded-full px-3 py-1.5 flex items-center gap-2 whitespace-nowrap ${
                  theme === 'dark'
                    ? 'bg-gradient-to-r from-yellow-400/20 to-orange-400/20 border border-yellow-400/40'
                    : 'bg-gradient-to-r from-yellow-300/50 to-amber-400/50 border border-amber-500/50'
                }`}>
                  <Star className={`w-4 h-4 ${
                    theme === 'dark' ? 'text-yellow-400' : 'text-yellow-700'
                  }`} />
                  <span className={`font-bold text-sm ${
                    theme === 'dark' ? 'text-yellow-400' : 'text-yellow-700'
                  }`}>
                    {userProfile?.stats?.total_points || 0} pts
                  </span>
                </div>
              </div>
            </div>

            {/* iOS-Style Segmented Control */}
            <div className="px-6 mb-8">
              <div className={`flex p-1 rounded-2xl ${
                theme === 'dark' ? 'bg-white/10' : 'bg-black/10'
              }`}>
                {[
                  { key: 'achievements', label: 'Achievements' },
                  { key: 'store', label: 'Store' }
                ].map(({ key, label }) => (
                  <button
                    key={key}
                    onClick={() => setMobileRewardsTab(key as any)}
                    className={`flex-1 py-2 px-4 text-sm font-medium rounded-xl transition-all duration-150 ${
                      mobileRewardsTab === key
                        ? 'bg-white text-black shadow-sm'
                        : 'text-white/70'
                    }`}
                    style={{
                      fontFamily: '-apple-system, BlinkMacSystemFont, "SF Pro Text", system-ui, sans-serif',
                      WebkitTapHighlightColor: 'transparent'
                    }}
                  >
                    {label}
                  </button>
                ))}
              </div>
            </div>

            <div className="px-4 space-y-4">
              {mobileRewardsTab === 'achievements' ? (
                <>
              {/* In Progress Section */}
              {achievements.filter(a => a.unlocked_at === null).length > 0 && (
                <div className="space-y-3">
                  <div className="flex items-center gap-2 px-2">
                    <Target className="w-4 h-4 text-blue-400" />
                    <h4 className={`text-xs font-semibold ${theme === 'dark' ? 'text-white' : 'text-black'}`}>
                      IN PROGRESS
                    </h4>
                  </div>
                  <div className="space-y-3">
                    {achievements.filter(a => a.unlocked_at === null).map((achievement) => {
                      const getIcon = (type: string) => {
                        const iconMap: { [key: string]: any } = {
                          first_chat: MessageCircle,
                          prolific_researcher: Target,
                          document_uploader: Upload,
                          early_adopter: Trophy,
                          knowledge_seeker: BookOpen,
                          domain_explorer: Sparkles,
                        };
                        return iconMap[type] || Trophy;
                      };

                      const getColor = (type: string) => {
                        const colorMap: { [key: string]: string } = {
                          first_chat: 'text-blue-400',
                          prolific_researcher: 'text-green-400',
                          document_uploader: 'text-orange-400',
                          early_adopter: 'text-yellow-400',
                          knowledge_seeker: 'text-indigo-400',
                          domain_explorer: 'text-purple-400',
                        };
                        return colorMap[type] || 'text-gray-400';
                      };

                      const Icon = getIcon(achievement.type);

                      return (
                        <div
                          key={achievement.id}
                          className={`p-3 rounded-lg ${theme === 'dark' ? 'bg-white/5' : 'bg-black/5'}`}
                        >
                          <div className="flex items-start justify-between mb-2">
                            <Icon className={`w-5 h-5 ${getColor(achievement.type)}`} />
                            <div className="bg-gradient-to-r from-blue-400/20 to-purple-400/20 border border-purple-400/40 rounded-full px-2 py-1 flex items-center gap-1 whitespace-nowrap">
                              <Zap className="w-3 h-3 text-purple-400" />
                              <span className="text-xs font-bold text-purple-400">
                                +{achievement.points} pts
                              </span>
                            </div>
                          </div>

                          <h4 className={`text-sm font-medium mb-1 ${theme === 'dark' ? 'text-white/60' : 'text-black/60'}`}>
                            {achievement.name}
                          </h4>

                          <p className={`text-xs mb-2 ${theme === 'dark' ? 'text-white/70' : 'text-black/70'}`}>
                            {achievement.description}
                          </p>

                          <div className="space-y-1">
                            <div className={`w-full rounded-full h-2 ${theme === 'dark' ? 'bg-white/10' : 'bg-black/10'}`}>
                              <div
                                className="bg-gradient-to-r from-blue-400 to-purple-400 h-2 rounded-full transition-all duration-300"
                                style={{ width: `${((achievement.progress || 0) / (achievement.target || 1)) * 100}%` }}
                              />
                            </div>
                            <div className="text-right">
                              <span className={`text-xs ${theme === 'dark' ? 'text-white/50' : 'text-black/50'}`}>
                                {achievement.progress || 0}/{achievement.target || 0}
                              </span>
                            </div>
                          </div>
                        </div>
                      );
                    })}
                  </div>
                </div>
              )}

              {/* Unlocked Section */}
              {achievements.filter(a => a.unlocked_at !== null).length > 0 && (
                <div className="space-y-3">
                  <div className="flex items-center gap-2 px-2">
                    <Trophy className={`w-4 h-4 ${
                      theme === 'dark' ? 'text-yellow-400' : 'text-yellow-700'
                    }`} />
                    <h4 className={`text-xs font-semibold ${theme === 'dark' ? 'text-white' : 'text-black'}`}>
                      UNLOCKED
                    </h4>
                  </div>
                  <div className="space-y-3">
                    {achievements.filter(a => a.unlocked_at !== null).map((achievement) => {
                      const getIcon = (type: string) => {
                        const iconMap: { [key: string]: any } = {
                          first_chat: MessageCircle,
                          prolific_researcher: Target,
                          document_uploader: Upload,
                          early_adopter: Trophy,
                          knowledge_seeker: BookOpen,
                          domain_explorer: Sparkles,
                        };
                        return iconMap[type] || Trophy;
                      };

                      const getColor = (type: string) => {
                        const colorMap: { [key: string]: string } = {
                          first_chat: 'text-blue-400',
                          prolific_researcher: 'text-green-400',
                          document_uploader: 'text-orange-400',
                          early_adopter: 'text-yellow-400',
                          knowledge_seeker: 'text-indigo-400',
                          domain_explorer: 'text-purple-400',
                        };
                        return colorMap[type] || 'text-gray-400';
                      };

                      const Icon = getIcon(achievement.type);

                      return (
                        <div
                          key={achievement.id}
                          className={`relative p-3 rounded-lg ${theme === 'dark' ? 'bg-white/10 shadow-lg' : 'bg-black/10 shadow-lg'}`}
                        >
                          <div className={`absolute inset-0 rounded-lg animate-pulse ${
                            theme === 'dark'
                              ? 'bg-gradient-to-r from-yellow-400/20 to-orange-400/20'
                              : 'bg-gradient-to-r from-yellow-300/40 to-amber-400/40'
                          }`} />

                          <div className="relative">
                            <div className="flex items-start justify-between mb-2">
                              <div className="flex items-center gap-2">
                                <Icon className={`w-5 h-5 ${getColor(achievement.type)}`} />
                                <Award className={`w-4 h-4 ${
                                  theme === 'dark' ? 'text-yellow-400' : 'text-yellow-700'
                                }`} />
                              </div>
                              <div className={`rounded-full px-2 py-1 flex items-center gap-1 whitespace-nowrap ${
                                theme === 'dark'
                                  ? 'bg-gradient-to-r from-yellow-400/20 to-orange-400/20 border border-yellow-400/40'
                                  : 'bg-gradient-to-r from-yellow-300/50 to-amber-400/50 border border-amber-500/50'
                              }`}>
                                <Zap className={`w-3 h-3 ${
                                  theme === 'dark' ? 'text-yellow-400' : 'text-yellow-700'
                                }`} />
                                <span className={`text-xs font-bold ${
                                  theme === 'dark' ? 'text-yellow-400' : 'text-yellow-700'
                                }`}>
                                  +{achievement.points}
                                </span>
                              </div>
                            </div>

                            <h4 className={`text-sm font-medium mb-1 ${theme === 'dark' ? 'text-white' : 'text-black'}`}>
                              {achievement.name}
                            </h4>

                            <p className={`text-xs ${theme === 'dark' ? 'text-white/70' : 'text-black/70'}`}>
                              {achievement.description}
                            </p>
                          </div>
                        </div>
                      );
                    })}
                  </div>
                </div>
              )}

                  {/* Empty State */}
                  {achievements.length === 0 && (
                    <div className="text-center py-12">
                      <Trophy className={`w-12 h-12 mx-auto mb-3 ${theme === 'dark' ? 'text-white/30' : 'text-black/30'}`} />
                      <p className={`text-sm ${theme === 'dark' ? 'text-white/60' : 'text-black/60'}`}>
                        No achievements yet
                      </p>
                      <p className={`text-xs mt-1 ${theme === 'dark' ? 'text-white/40' : 'text-black/40'}`}>
                        Start using RAG Scholar to unlock rewards!
                      </p>
                    </div>
                  )}
                </>
              ) : (
                /* Store Tab Content */
                <div className="space-y-3">
                  {/* Store Items */}
                  <div className={`border rounded-lg p-3 ${
                    theme === 'dark' ? 'border-white/20 bg-white/5' : 'border-black/20 bg-black/5'
                  }`}>
                    <div className="flex items-center justify-between mb-2">
                      <div className="flex items-center gap-2">
                        <Zap className={`w-4 h-4 ${
                          theme === 'dark' ? 'text-yellow-400' : 'text-yellow-700'
                        }`} />
                        <span className={`font-medium text-sm ${theme === 'dark' ? 'text-white' : 'text-black'}`}>
                          Rounded Chat Input
                        </span>
                      </div>
                      <div className="bg-gradient-to-r from-blue-400/20 to-indigo-400/20 border border-blue-400/40 rounded-full px-2 py-1 flex items-center gap-1">
                        <span className="text-xs text-blue-400 font-bold">
                          150 pts
                        </span>
                      </div>
                    </div>
                    <p className={`text-xs mb-3 ${theme === 'dark' ? 'text-white/60' : 'text-black/60'}`}>
                      Pill-shaped chat input with smooth corners
                    </p>
                    <button
                      disabled={(userProfile?.stats?.total_points || 0) < 150}
                      className={`w-full py-2 px-3 rounded-full text-xs font-bold transition-colors ${
                        (userProfile?.stats?.total_points || 0) >= 150
                          ? 'bg-gradient-to-r from-yellow-500 to-orange-500 hover:from-yellow-600 hover:to-orange-600 text-white shadow-lg'
                          : 'bg-gradient-to-r from-gray-400/20 to-gray-500/20 border border-gray-400/40 text-gray-400 cursor-not-allowed'
                      }`}
                    >
                      {(userProfile?.stats?.total_points || 0) >= 50 ? 'Redeem' : `Need ${50 - (userProfile?.stats?.total_points || 0)} more points`}
                    </button>
                  </div>

                  <div className={`border rounded-lg p-3 ${
                    theme === 'dark' ? 'border-white/20 bg-white/5' : 'border-black/20 bg-black/5'
                  }`}>
                    <div className="flex items-center justify-between mb-2">
                      <div className="flex items-center gap-2">
                        <Star className={`w-4 h-4 ${theme === 'dark' ? 'text-purple-400' : 'text-purple-600'}`} />
                        <span className={`font-medium text-sm ${theme === 'dark' ? 'text-white' : 'text-black'}`}>
                          Space Theme
                        </span>
                      </div>
                      <div className="bg-gradient-to-r from-purple-400/20 to-violet-400/20 border border-purple-400/40 rounded-full px-2 py-1 flex items-center gap-1">
                        <span className="text-xs text-purple-400 font-bold">
                          250 pts
                        </span>
                      </div>
                    </div>
                    <p className={`text-xs mb-3 ${theme === 'dark' ? 'text-white/60' : 'text-black/60'}`}>
                      Deep space colors with starry gradients
                    </p>
                    <button
                      disabled={(userProfile?.stats?.total_points || 0) < 250}
                      className={`w-full py-2 px-3 rounded-full text-xs font-bold transition-colors ${
                        (userProfile?.stats?.total_points || 0) >= 250
                          ? 'bg-gradient-to-r from-purple-500 to-violet-500 hover:from-purple-600 hover:to-violet-600 text-white shadow-lg'
                          : 'bg-gradient-to-r from-gray-400/20 to-gray-500/20 border border-gray-400/40 text-gray-400 cursor-not-allowed'
                      }`}
                    >
                      {(userProfile?.stats?.total_points || 0) >= 100 ? 'Redeem' : `Need ${100 - (userProfile?.stats?.total_points || 0)} more points`}
                    </button>
                  </div>

                  <div className={`border rounded-lg p-3 ${
                    theme === 'dark' ? 'border-white/20 bg-white/5' : 'border-black/20 bg-black/5'
                  }`}>
                    <div className="flex items-center justify-between mb-2">
                      <div className="flex items-center gap-2">
                        <Heart className={`w-4 h-4 ${theme === 'dark' ? 'text-pink-400' : 'text-pink-600'}`} />
                        <span className={`font-medium text-sm ${theme === 'dark' ? 'text-white' : 'text-black'}`}>
                          Cherry Blossom Theme
                        </span>
                      </div>
                      <div className="bg-gradient-to-r from-pink-400/20 to-rose-400/20 border border-pink-400/40 rounded-full px-2 py-1 flex items-center gap-1">
                        <span className="text-xs text-pink-400 font-bold">
                          300 pts
                        </span>
                      </div>
                    </div>
                    <p className={`text-xs mb-3 ${theme === 'dark' ? 'text-white/60' : 'text-black/60'}`}>
                      Soft pink and white spring vibes
                    </p>
                    <button
                      disabled={(userProfile?.stats?.total_points || 0) < 300}
                      className={`w-full py-2 px-3 rounded-full text-xs font-bold transition-colors ${
                        (userProfile?.stats?.total_points || 0) >= 300
                          ? 'bg-gradient-to-r from-pink-500 to-rose-500 hover:from-pink-600 hover:to-rose-600 text-white shadow-lg'
                          : 'bg-gradient-to-r from-gray-400/20 to-gray-500/20 border border-gray-400/40 text-gray-400 cursor-not-allowed'
                      }`}
                    >
                      {(userProfile?.stats?.total_points || 0) >= 150 ? 'Redeem' : `Need ${150 - (userProfile?.stats?.total_points || 0)} more points`}
                    </button>
                  </div>

                  <div className={`border rounded-lg p-3 ${
                    theme === 'dark' ? 'border-white/20 bg-white/5' : 'border-black/20 bg-black/5'
                  }`}>
                    <div className="flex items-center justify-between mb-2">
                      <div className="flex items-center gap-2">
                        <Award className={`w-4 h-4 ${theme === 'dark' ? 'text-cyan-400' : 'text-cyan-600'}`} />
                        <span className={`font-medium text-sm ${theme === 'dark' ? 'text-white' : 'text-black'}`}>
                          Cyberpunk Theme
                        </span>
                      </div>
                      <div className={`rounded-full px-2 py-1 flex items-center gap-1 whitespace-nowrap ${
                        theme === 'dark'
                          ? 'bg-gradient-to-r from-cyan-400/20 to-teal-400/20 border border-cyan-400/40'
                          : 'bg-slate-200/80 border border-slate-500/80'
                      }`}>
                        <span className={`text-xs font-bold ${
                          theme === 'dark' ? 'text-cyan-400' : 'text-slate-800'
                        }`}>
                          400 pts
                        </span>
                      </div>
                    </div>
                    <p className={`text-xs mb-3 ${theme === 'dark' ? 'text-white/60' : 'text-black/60'}`}>
                      Neon cyber colors with electric vibes
                    </p>
                    <button
                      disabled={(userProfile?.stats?.total_points || 0) < 400}
                      className={`w-full py-2 px-3 rounded-full text-xs font-bold transition-colors ${
                        (userProfile?.stats?.total_points || 0) >= 400
                          ? 'bg-gradient-to-r from-cyan-500 to-teal-500 hover:from-cyan-600 hover:to-teal-600 text-white shadow-lg'
                          : 'bg-gradient-to-r from-gray-400/20 to-gray-500/20 border border-gray-400/40 text-gray-400 cursor-not-allowed'
                      }`}
                    >
                      {(userProfile?.stats?.total_points || 0) >= 200 ? 'Redeem' : `Need ${200 - (userProfile?.stats?.total_points || 0)} more points`}
                    </button>
                  </div>

                  <div className={`border rounded-lg p-3 ${
                    theme === 'dark' ? 'border-white/20 bg-white/5' : 'border-black/20 bg-black/5'
                  }`}>
                    <div className="flex items-center justify-between mb-2">
                      <div className="flex items-center gap-2">
                        <Sparkles className={`w-4 h-4 ${theme === 'dark' ? 'text-green-400' : 'text-green-600'}`} />
                        <span className={`font-medium text-sm ${theme === 'dark' ? 'text-white' : 'text-black'}`}>
                          Particle Effects
                        </span>
                      </div>
                      <div className={`rounded-full px-2 py-1 flex items-center gap-1 whitespace-nowrap ${
                        theme === 'dark'
                          ? 'bg-gradient-to-r from-green-400/20 to-emerald-400/20 border border-green-400/40'
                          : 'bg-emerald-200/80 border border-emerald-600/80'
                      }`}>
                        <span className={`text-xs font-bold ${
                          theme === 'dark' ? 'text-green-400' : 'text-emerald-800'
                        }`}>
                          500 pts
                        </span>
                      </div>
                    </div>
                    <p className={`text-xs mb-3 ${theme === 'dark' ? 'text-white/60' : 'text-black/60'}`}>
                      Floating sparkles and particle animations
                    </p>
                    <button
                      disabled={(userProfile?.stats?.total_points || 0) < 500}
                      className={`w-full py-2 px-3 rounded-full text-xs font-bold transition-colors ${
                        (userProfile?.stats?.total_points || 0) >= 500
                          ? 'bg-gradient-to-r from-green-500 to-emerald-500 hover:from-green-600 hover:to-emerald-600 text-white shadow-lg'
                          : 'bg-gradient-to-r from-gray-400/20 to-gray-500/20 border border-gray-400/40 text-gray-400 cursor-not-allowed'
                      }`}
                    >
                      {(userProfile?.stats?.total_points || 0) >= 300 ? 'Redeem' : `Need ${300 - (userProfile?.stats?.total_points || 0)} more points`}
                    </button>
                  </div>
                </div>
              )}
            </div>
          </div>
        );

      case 'settings':
        return (
          <div className="h-full overflow-y-auto pb-20" style={{
            paddingTop: 'env(safe-area-inset-top)'
          }}>
            {/* iOS-Style Mobile Header */}
            <div className="px-4 py-4">
              <h2 className={`text-xl font-bold ${theme === 'dark' ? 'text-white' : 'text-black'}`}>
                Settings
              </h2>
              <p className={`text-sm mt-1 ${theme === 'dark' ? 'text-gray-400' : 'text-gray-600'}`}>
                Customize your experience
              </p>
            </div>

            {settingsPage === 'main' && (
              /* Main Settings List */
              <div className="px-6 space-y-3">
                {[
                  { key: 'account', label: 'Account', icon: User, subtitle: 'Manage your profile and preferences' },
                  { key: 'appearance', label: 'Appearance', icon: Palette, subtitle: 'Theme, background, and display options' },
                  { key: 'advanced', label: 'Advanced', icon: Settings, subtitle: 'API settings and advanced configuration' },
                  { key: 'help', label: 'Help & Support', icon: HelpCircle, subtitle: 'Get help and send feedback' }
                ].map(({ key, label, icon: Icon, subtitle }) => (
                  <button
                    key={key}
                    onClick={() => setSettingsPage(key as any)}
                    className={`w-full p-4 rounded-xl transition-all duration-150 active:scale-95 ${
                      theme === 'dark' ? 'bg-white/5' : 'bg-black/5'
                    }`}
                    style={{ WebkitTapHighlightColor: 'transparent' }}
                  >
                    <div className="flex items-center justify-between">
                      <div className="flex items-center space-x-3">
                        <div className="w-8 h-8 bg-gradient-to-r from-blue-500 to-purple-600 rounded-full flex items-center justify-center">
                          <Icon className="w-4 h-4 text-white" />
                        </div>
                        <div className="text-left">
                          <h3 className={`font-semibold text-sm ${theme === 'dark' ? 'text-white' : 'text-black'}`}>
                            {label}
                          </h3>
                          <p className={`text-xs ${theme === 'dark' ? 'text-gray-400' : 'text-gray-600'}`}>
                            {subtitle}
                          </p>
                        </div>
                      </div>
                      <ChevronRight className={`w-5 h-5 ${theme === 'dark' ? 'text-gray-400' : 'text-gray-600'}`} />
                    </div>
                  </button>
                ))}
              </div>
            )}

            {settingsPage !== 'main' && (
              <div className="px-6">
                {/* Back Button */}
                <button
                  onClick={() => setSettingsPage('main')}
                  className={`flex items-center space-x-2 mb-6 p-2 rounded-lg transition-colors ${
                    theme === 'dark' ? 'hover:bg-white/10' : 'hover:bg-black/10'
                  }`}
                >
                  <ArrowLeft className={`w-5 h-5 ${theme === 'dark' ? 'text-white' : 'text-black'}`} />
                  <span className={`font-medium ${theme === 'dark' ? 'text-white' : 'text-black'}`}>
                    Settings
                  </span>
                </button>

                {/* Page Content */}
                {settingsPage === 'account' && (
                  <div className="space-y-6">
                    <h3 className={`text-lg font-bold ${theme === 'dark' ? 'text-white' : 'text-black'}`}>
                      Account Settings
                    </h3>

                    {/* Account Section */}
                    <div className={`p-4 rounded-xl ${theme === 'dark' ? 'bg-white/5' : 'bg-black/5'}`}>
                      <div className="space-y-4">
                        <div>
                          <label className={`block text-sm font-medium mb-2 ${
                            theme === 'dark' ? 'text-gray-300' : 'text-gray-700'
                          }`}>
                            Display Name
                          </label>
                          <input
                            type="text"
                            value={formData.name}
                            onChange={(e) => setFormData(prev => ({ ...prev, name: e.target.value }))}
                            className={`w-full px-3 py-2 text-sm rounded-lg border transition-all ${
                              theme === 'dark'
                                ? 'bg-black/30 border-white/20 text-white placeholder-gray-400'
                                : 'bg-white border-gray-300 text-black placeholder-gray-500'
                            } focus:outline-none focus:ring-2 focus:ring-violet-500/50`}
                          />
                        </div>

                        <div className={`p-3 rounded-lg ${
                          theme === 'dark' ? 'bg-black/10 border border-white/10' : 'bg-white border border-gray-200'
                        }`}>
                          <div className="flex items-center justify-between">
                            <div>
                              <p className={`text-sm font-medium ${theme === 'dark' ? 'text-white' : 'text-black'}`}>
                                Email
                              </p>
                              <p className={`text-sm ${theme === 'dark' ? 'text-gray-400' : 'text-gray-600'}`}>
                                {user?.email}
                              </p>
                            </div>
                          </div>
                        </div>

                        {!isResetPasswordMode && (
                          <button
                            onClick={() => setIsResetPasswordMode(true)}
                            className={`w-full flex items-center justify-center space-x-2 p-3 rounded-lg transition-all ${
                              theme === 'dark'
                                ? 'bg-white/10 text-white hover:bg-white/20'
                                : 'bg-black/10 text-black hover:bg-black/20'
                            }`}
                          >
                            <Key className="w-4 h-4" />
                            <span className="font-medium">Reset Password</span>
                          </button>
                        )}

                        {isResetPasswordMode && (
                          <div className="space-y-4">
                            <div className="text-center">
                              <h4 className={`font-medium mb-2 ${theme === 'dark' ? 'text-white' : 'text-black'}`}>
                                Reset Password
                              </h4>
                              <p className={`text-sm ${theme === 'dark' ? 'text-gray-400' : 'text-gray-600'}`}>
                                Send password reset email to your account
                              </p>
                            </div>

                            {saveMessage && (
                              <div className={`p-3 rounded-lg text-center text-sm ${
                                saveMessage.includes('sent')
                                  ? theme === 'dark'
                                    ? 'bg-green-900/20 text-green-400'
                                    : 'bg-green-50 text-green-600'
                                  : theme === 'dark'
                                    ? 'bg-red-900/20 text-red-400'
                                    : 'bg-red-50 text-red-600'
                              }`}>
                                {saveMessage}
                              </div>
                            )}

                            <div className="flex space-x-3">
                              <button
                                onClick={async () => {
                                  if (user?.email) {
                                    try {
                                      setIsLoading(true);
                                      await resetPassword(user.email);
                                      setSaveMessage('Password reset email sent! Check your inbox.');
                                      setTimeout(() => setSaveMessage(null), 5000);
                                    } catch (error) {
                                      setSaveMessage('Failed to send reset email');
                                      setTimeout(() => setSaveMessage(null), 5000);
                                    } finally {
                                      setIsLoading(false);
                                    }
                                  }
                                }}
                                disabled={isLoading}
                                className={`flex-1 py-3 rounded-lg font-medium text-sm ${
                                  theme === 'dark'
                                    ? 'bg-white/20 hover:bg-white/30 text-white'
                                    : 'bg-black/20 hover:bg-black/30 text-black'
                                } disabled:opacity-50`}
                              >
                                {isLoading ? 'Sending...' : 'Send Reset Email'}
                              </button>

                              <button
                                onClick={() => {
                                  setIsResetPasswordMode(false);
                                  setSaveMessage(null);
                                }}
                                className={`flex-1 py-3 rounded-lg font-medium text-sm ${
                                  theme === 'dark'
                                    ? 'bg-white/10 text-white hover:bg-white/20'
                                    : 'bg-black/10 text-black hover:bg-black/20'
                                }`}
                              >
                                Cancel
                              </button>
                            </div>
                          </div>
                        )}

                        <button
                          onClick={handleLogout}
                          className={`w-full flex items-center justify-center space-x-2 p-3 rounded-lg transition-all ${
                            theme === 'dark'
                              ? 'bg-red-500/20 text-red-400 hover:bg-red-500/30'
                              : 'bg-red-100 text-red-600 hover:bg-red-200'
                          }`}
                        >
                          <LogOut className="w-4 h-4" />
                          <span className="font-medium">Sign Out</span>
                        </button>
                      </div>
                    </div>
                  </div>
                )}

                {settingsPage === 'appearance' && (
                  <div className="space-y-6">
                    <h3 className={`text-lg font-bold ${theme === 'dark' ? 'text-white' : 'text-black'}`}>
                      Appearance
                    </h3>

                    {/* Appearance Section */}
                    <div className={`p-4 rounded-xl ${theme === 'dark' ? 'bg-white/5' : 'bg-black/5'}`}>
                      <div className="space-y-4">
                        {/* Theme Toggle */}
                        <div>
                          <label className={`block text-sm font-medium mb-2 ${
                            theme === 'dark' ? 'text-gray-300' : 'text-gray-700'
                          }`}>
                            Color Theme
                          </label>
                          <button
                            onClick={toggleTheme}
                            className={`w-full flex items-center justify-between p-3 rounded-lg transition-all ${
                              theme === 'dark'
                                ? 'bg-white/10 hover:bg-white/20'
                                : 'bg-black/10 hover:bg-black/20'
                            }`}
                          >
                            <div className="flex items-center space-x-3">
                              {theme === 'dark' ? (
                                <Moon className="w-5 h-5 text-blue-400" />
                              ) : (
                                <Sun className="w-5 h-5 text-orange-500" />
                              )}
                              <span className={`font-medium ${theme === 'dark' ? 'text-white' : 'text-black'}`}>
                                {themeMode === 'auto' ? `Auto (${theme})` : theme === 'dark' ? 'Dark Mode' : 'Light Mode'}
                              </span>
                            </div>
                            <div className={`w-12 h-6 rounded-full transition-colors ${
                              theme === 'dark' ? 'bg-blue-500' : 'bg-gray-300'
                            }`}>
                              <div className={`w-5 h-5 mt-0.5 rounded-full bg-white transition-transform ${
                                theme === 'dark' ? 'translate-x-6' : 'translate-x-0.5'
                              }`} />
                            </div>
                          </button>
                        </div>

                        {/* Background Style */}
                        <div>
                          <label className={`block text-sm font-medium mb-2 ${
                            theme === 'dark' ? 'text-gray-300' : 'text-gray-700'
                          }`}>
                            Background
                          </label>
                          <div className="grid grid-cols-3 gap-2">
                            {(['classic', 'gradient', 'mountain', 'ocean', 'sunset', 'forest'] as const).map((bg) => (
                              <button
                                key={bg}
                                onClick={() => setBackground(bg)}
                                className={`px-3 py-2 text-xs rounded-lg transition-all ${
                                  background === bg
                                    ? theme === 'dark'
                                      ? 'bg-white/20 text-white'
                                      : 'bg-black/20 text-black'
                                    : theme === 'dark'
                                      ? 'bg-white/5 text-gray-400 hover:bg-white/10'
                                      : 'bg-black/5 text-gray-600 hover:bg-black/10'
                                }`}
                              >
                                {bg.charAt(0).toUpperCase() + bg.slice(1)}
                              </button>
                            ))}
                          </div>
                        </div>
                      </div>
                    </div>
                  </div>
                )}

                {settingsPage === 'advanced' && (
                  <div className="space-y-6">
                    <h3 className={`text-lg font-bold ${theme === 'dark' ? 'text-white' : 'text-black'}`}>
                      Advanced Settings
                    </h3>

                    {/* Model Parameters */}
                    <div className={`p-4 rounded-xl ${theme === 'dark' ? 'bg-white/5' : 'bg-black/5'}`}>
                      <div className="flex items-center space-x-3 mb-4">
                        <div className="w-8 h-8 bg-gradient-to-r from-purple-500 to-pink-600 rounded-full flex items-center justify-center">
                          <Cpu className="w-4 h-4 text-white" />
                        </div>
                        <h3 className={`font-semibold ${theme === 'dark' ? 'text-white' : 'text-black'}`}>
                          Model Parameters
                        </h3>
                      </div>

                      {!showAdvancedParams ? (
                        <div className={`p-4 rounded-lg text-center ${
                          theme === 'dark' ? 'bg-black/10' : 'bg-white'
                        }`}>
                          <div className={`text-lg font-medium mb-2 ${theme === 'dark' ? 'text-white' : 'text-black'}`}>
                            Default
                          </div>
                          <p className={`text-sm ${theme === 'dark' ? 'text-gray-400' : 'text-gray-600'} mb-4`}>
                            Model parameters are currently using default settings
                          </p>
                          <button
                            onClick={() => setShowAdvancedParams(true)}
                            className={`px-4 py-2 rounded-lg transition-all ${
                              theme === 'dark'
                                ? 'bg-white/10 text-white hover:bg-white/20'
                                : 'bg-black/10 text-black hover:bg-black/20'
                            }`}
                          >
                            Customize Parameters
                          </button>
                        </div>
                      ) : (
                        <div className="space-y-4">
                          <div className="flex items-center justify-between mb-4">
                            <h4 className={`text-lg font-medium ${theme === 'dark' ? 'text-white' : 'text-black'}`}>
                              Model Parameters
                            </h4>
                            <button
                              onClick={() => setShowAdvancedParams(false)}
                              className={`text-sm px-3 py-1 rounded-lg transition-all ${
                                theme === 'dark'
                                  ? 'text-gray-400 hover:text-white hover:bg-white/10'
                                  : 'text-gray-600 hover:text-black hover:bg-black/10'
                              }`}
                            >
                              Use Defaults
                            </button>
                          </div>

                          <div className="space-y-4">
                            {/* API Key */}
                            <div>
                              <label className={`block text-sm font-medium mb-2 ${
                                theme === 'dark' ? 'text-gray-300' : 'text-gray-700'
                              }`}>
                                OpenAI API Key
                              </label>
                              <input
                                type="password"
                                value={apiSettings.apiKey}
                                onChange={(e) => setApiSettings(prev => ({ ...prev, apiKey: e.target.value }))}
                                placeholder="sk-..."
                                className={`w-full px-3 py-2 text-sm rounded-lg border transition-all ${
                                  theme === 'dark'
                                    ? 'bg-black/30 border-white/20 text-white placeholder-gray-400'
                                    : 'bg-white border-gray-300 text-black placeholder-gray-500'
                                } focus:outline-none focus:ring-2 focus:ring-violet-500/50`}
                              />
                            </div>

                            {/* Model Selection */}
                            <div>
                              <label className={`block text-sm font-medium mb-2 ${
                                theme === 'dark' ? 'text-gray-300' : 'text-gray-700'
                              }`}>
                                Model
                              </label>
                              <select
                                value={apiSettings.model}
                                onChange={(e) => setApiSettings(prev => ({ ...prev, model: e.target.value }))}
                                className={`w-full px-3 py-2 text-sm rounded-lg border transition-all ${
                                  theme === 'dark'
                                    ? 'bg-black/30 border-white/20 text-white'
                                    : 'bg-white border-gray-300 text-black'
                                } focus:outline-none focus:ring-2 focus:ring-violet-500/50`}
                              >
                                <option value="gpt-4">GPT-4</option>
                                <option value="gpt-4-turbo">GPT-4 Turbo</option>
                                <option value="gpt-3.5-turbo">GPT-3.5 Turbo</option>
                              </select>
                            </div>

                            {/* Temperature */}
                            <div>
                              <label className={`block text-sm font-medium mb-2 ${
                                theme === 'dark' ? 'text-gray-300' : 'text-gray-700'
                              }`}>
                                Temperature: {apiSettings.temperature}
                              </label>
                              <input
                                type="range"
                                min="0"
                                max="2"
                                step="0.1"
                                value={apiSettings.temperature}
                                onChange={(e) => setApiSettings(prev => ({ ...prev, temperature: parseFloat(e.target.value) }))}
                                className={`w-full h-2 rounded-lg appearance-none cursor-pointer ${
                                  theme === 'dark' ? 'bg-gray-700' : 'bg-gray-200'
                                }`}
                              />
                            </div>

                            {/* Max Tokens */}
                            <div>
                              <label className={`block text-sm font-medium mb-2 ${
                                theme === 'dark' ? 'text-gray-300' : 'text-gray-700'
                              }`}>
                                Max Tokens
                              </label>
                              <input
                                type="number"
                                value={apiSettings.maxTokens}
                                onChange={(e) => setApiSettings(prev => ({ ...prev, maxTokens: parseInt(e.target.value) }))}
                                className={`w-full px-3 py-2 text-sm rounded-lg border transition-all ${
                                  theme === 'dark'
                                    ? 'bg-black/30 border-white/20 text-white placeholder-gray-400'
                                    : 'bg-white border-gray-300 text-black placeholder-gray-500'
                                } focus:outline-none focus:ring-2 focus:ring-violet-500/50`}
                              />
                            </div>
                          </div>
                        </div>
                      )}
                    </div>
                  </div>
                )}

                {settingsPage === 'help' && (
                  <div className="space-y-6">
                    <h3 className={`text-lg font-bold ${theme === 'dark' ? 'text-white' : 'text-black'}`}>
                      Help & Support
                    </h3>

                    {/* Help Section */}
                    <div className={`p-4 rounded-xl ${theme === 'dark' ? 'bg-white/5' : 'bg-black/5'}`}>
                      <div className="space-y-4">
                        <div>
                          <h4 className={`font-semibold mb-2 ${theme === 'dark' ? 'text-white' : 'text-black'}`}>
                            Getting Started
                          </h4>
                          <p className={`text-sm ${theme === 'dark' ? 'text-gray-400' : 'text-gray-600'}`}>
                            Upload documents, ask questions, and get AI-powered responses with citations.
                          </p>
                        </div>

                        <div>
                          <h4 className={`font-semibold mb-2 ${theme === 'dark' ? 'text-white' : 'text-black'}`}>
                            Document Types
                          </h4>
                          <p className={`text-sm ${theme === 'dark' ? 'text-gray-400' : 'text-gray-600'}`}>
                            Supported formats: PDF, DOCX, TXT, and more. Documents are processed and indexed for quick retrieval.
                          </p>
                        </div>

                        <div>
                          <h4 className={`font-semibold mb-2 ${theme === 'dark' ? 'text-white' : 'text-black'}`}>
                            Citations
                          </h4>
                          <p className={`text-sm ${theme === 'dark' ? 'text-gray-400' : 'text-gray-600'}`}>
                            All responses include source citations. Click on citation numbers to see the original text.
                          </p>
                        </div>

                        <div>
                          <h4 className={`font-semibold mb-2 ${theme === 'dark' ? 'text-white' : 'text-black'}`}>
                            Need Help?
                          </h4>
                          <p className={`text-sm mb-3 ${theme === 'dark' ? 'text-gray-400' : 'text-gray-600'}`}>
                            Contact support for assistance with your account or technical issues.
                          </p>
                          <button
                            className={`w-full flex items-center justify-center space-x-2 p-3 rounded-lg transition-all ${
                              theme === 'dark'
                                ? 'bg-white/10 text-white hover:bg-white/20'
                                : 'bg-black/10 text-black hover:bg-black/20'
                            }`}
                          >
                            <HelpCircle className="w-4 h-4" />
                            <span className="font-medium">Contact Support</span>
                          </button>
                        </div>
                      </div>
                    </div>
                  </div>
                )}
              </div>
            )}
          </div>
        );

      default:
        return null;
    }
  };

  if (loading) {
    return (
      <div className="h-screen flex items-center justify-center bg-gray-50 dark:bg-gray-900">
        <div className="text-center">
          <div className="animate-spin rounded-full h-8 w-8 border-2 border-blue-500 mx-auto mb-4"></div>
          <p className="text-gray-600 dark:text-gray-400">Loading...</p>
        </div>
      </div>
    );
  }

  if (!isAuthenticated) {
    return <LoginPage onLogin={login} onSignUp={signUp} onResetPassword={resetPassword} />;
  }

  // Show main UI immediately, with loading states in sidebar and chat

  return (
    <div className={`min-h-screen ${getBackgroundClass()}`}>
      <div className="h-screen flex" style={{
        paddingTop: 'env(safe-area-inset-top)',
        paddingBottom: 'env(safe-area-inset-bottom)',
        paddingLeft: 'env(safe-area-inset-left)',
        paddingRight: 'env(safe-area-inset-right)'
      }}>
      {/* API Error Banner */}
      {apiError && (
        <div className="fixed top-0 left-0 right-0 z-50 bg-red-500 text-white p-2 text-center text-sm">
          <AlertCircle className="inline w-4 h-4 mr-2" />
          {apiError}
        </div>
      )}

      {/* Achievement Notifications */}
      {newlyUnlocked.map((achievement) => (
        <AchievementNotification
          key={`${achievement.id}-${achievement.unlocked_at}`}
          achievement={{
            id: achievement.id,
            name: achievement.name,
            description: achievement.description,
            points: achievement.points,
            icon: achievement.icon
          }}
          onClose={() => dismissNotification(achievement.id)}
        />
      ))}

      {/* Theme Toggle with hover area - Desktop only */}
      {!isMobile && (
        <div
          className="fixed top-0 right-0 w-20 h-20 z-40 flex items-start justify-end p-4"
          onMouseEnter={handleThemeToggleMouseEnter}
          onMouseLeave={handleThemeToggleMouseLeave}
        >
        <div className={`transition-all duration-300 ${
          themeToggleVisible ? 'opacity-100 scale-100' : 'opacity-0 scale-95 pointer-events-none'
        }`}>
          <ThemeToggle
            theme={theme}
            themeMode={themeMode}
            onToggle={handleThemeToggleClick}
          />
        </div>
        </div>
      )}

      {/* Desktop Layout */}
      <div className="hidden md:flex w-full">
        {/* Sidebar */}
        <Sidebar
          classes={userClasses}
          activeClass={activeClass}
          onCreateClass={handleCreateClass}
          onEditClass={handleEditClass}
          onSelectClass={handleSelectClass}
          onDeleteClass={handleDeleteClass}
          availableDocuments={documents.map(doc => ({ id: doc.id, filename: doc.filename }))}
          onAssignDocuments={handleAssignDocuments}
          sessionId={currentSessionId || chatSessionId}
          messageCount={getUserMessageCount()}
          onClearChat={handleClearChat}
          onNewSession={handleNewChat}
          onSelectSession={handleSelectSession}
          onRenameSession={handleRenameSession}
          onDeleteSession={handleDeleteSession}
          sessions={sessions}
          currentBackendSessionId={currentSessionId}
          isCollapsed={!sidebarOpen}
          documents={documents}
          onUpload={handleUploadDocument}
          onDeleteDocument={handleDeleteDocument}
          onReindex={handleReindexCollection}
          onAssignToClass={handleAssignDocumentToClass}
          isLoading={isDocumentLoading}
          loadingDocuments={loadingDocuments}
          onOpenSidebar={() => setSidebarOpen(true)}
          onCloseSidebar={() => setSidebarOpen(false)}
          backgroundCommandCount={backgroundCommandCount}
          onOpenSettings={() => setSettingsOpen(true)}
          onOpenFeedback={() => setShowFeedbackModal(true)}
          // Pass loading state to sidebar
          appLoading={appLoading}
          loadingStatus={loadingStatus}
        />

        <div className="flex-1 min-h-0 flex flex-col">
          {/* Desktop: Always show chat interface */}
          <div className="hidden md:block flex-1 min-h-0">
            <ChatInterface
              messages={messages}
              onSendMessage={handleSendMessage}
              isLoading={isChatLoading}
              currentDomain={activeClass?.domainType || DomainType.GENERAL}
              activeCollection="default"
              userName={user?.displayName || user?.email || 'User'}
              sidebarOpen={sidebarOpen}
            />
          </div>
          {/* Mobile: Show different pages based on active tab */}
          <div className="md:hidden flex-1">
            {renderMobilePage()}
          </div>
        </div>
      </div>

      {/* Mobile Layout */}
      <div className="md:hidden w-full">
        {renderMobilePage()}

        {/* iOS-Style Mobile Bottom Navigation */}
        <div className={`fixed bottom-0 left-0 right-0 backdrop-blur-xl transition-transform duration-200 ${
          theme === 'dark'
            ? background === 'classic' ? 'bg-neutral-900/80' : 'bg-black/20'
            : 'bg-white/80'
        }`} style={{
          paddingBottom: 'max(env(safe-area-inset-bottom), 8px)',
          paddingLeft: 'env(safe-area-inset-left)',
          paddingRight: 'env(safe-area-inset-right)',
          borderTop: theme === 'dark' ? '0.33px solid rgba(255, 255, 255, 0.13)' : '0.33px solid rgba(0, 0, 0, 0.13)',
          transform: 'translateY(max(0px, env(keyboard-inset-height, 0px)))'
        }}>
          <div className="flex justify-around px-1 pt-2">
            {[
              { page: 'home', icon: Home, label: 'Home' },
              { page: 'chat', icon: MessageSquare, label: 'Chat' },
              { page: 'docs', icon: Upload, label: 'Docs' },
              { page: 'rewards', icon: Trophy, label: 'Rewards' },
              { page: 'settings', icon: Settings, label: 'Settings' },
            ].map(({ page, icon: Icon, label }) => {
              const isActive = mobilePage === page;
              return (
                <button
                  key={page}
                  onClick={() => {
                    setMobilePage(page as any);
                    if (page === 'settings') {
                      setSettingsPage('main');
                    }
                  }}
                  className={`flex flex-col items-center py-2 px-3 transition-colors duration-150 ease-out ${
                    isActive
                      ? theme === 'dark' ? 'text-white' : 'text-black'
                      : theme === 'dark' ? 'text-white/55' : 'text-black/55'
                  } active:scale-95`}
                  style={{
                    minWidth: '50px',
                    WebkitTapHighlightColor: 'transparent'
                  }}
                >
                  <div className={`transition-transform duration-200 ease-out ${
                    isActive ? 'transform scale-110' : 'transform scale-100'
                  }`}>
                    <Icon
                      className="w-6 h-6"
                      style={{
                        fill: 'none',
                        stroke: 'currentColor',
                        strokeWidth: isActive ? '2.5' : '1.5',
                        transition: 'stroke-width 0.15s ease-out'
                      }}
                    />
                  </div>
                  <span
                    className={`text-[10px] mt-1 font-medium transition-all duration-200 leading-tight`}
                    style={{
                      fontFamily: '-apple-system, BlinkMacSystemFont, "SF Pro Text", system-ui, sans-serif',
                      letterSpacing: '-0.01em'
                    }}
                  >
                    {label}
                  </span>
                </button>
              );
            })}
          </div>
        </div>
      </div>

      {/* Settings Modal */}
      {settingsOpen && (
        <SettingsModal
          isOpen={settingsOpen}
          onClose={() => setSettingsOpen(false)}
        />
      )}

      {/* Feedback Modal */}
      {showFeedbackModal && (
        <div className="fixed inset-0 z-50 flex items-center justify-center p-4">
          {/* Backdrop */}
          <div
            className="absolute inset-0 bg-black/60 backdrop-blur-lg"
            onClick={() => setShowFeedbackModal(false)}
          />

          {/* Modal */}
          <div className={`relative w-full max-w-md rounded-2xl shadow-2xl overflow-hidden ${
            theme === 'dark'
              ? 'bg-white/5 border border-white/20'
              : 'bg-black/5 border border-black/20'
          }`}>
            <div className="p-6">
              <div className="flex items-center justify-between mb-4">
                <h3 className={`text-lg font-semibold ${
                  theme === 'dark' ? 'text-white' : 'text-black'
                }`}>
                  Send Feedback
                </h3>
                <button
                  onClick={() => setShowFeedbackModal(false)}
                  className={`p-1 rounded-lg transition-colors ${
                    theme === 'dark'
                      ? 'hover:bg-gray-700 text-gray-400'
                      : 'hover:bg-gray-100 text-gray-600'
                  }`}
                >
                  ✕
                </button>
              </div>

              <div className="space-y-4">
                {/* Feedback Type */}
                <div>
                  <label className={`block text-sm font-medium mb-2 ${
                    theme === 'dark' ? 'text-gray-300' : 'text-gray-700'
                  }`}>
                    Type
                  </label>
                  <div className="relative">
                    <button
                      ref={feedbackDropdownButtonRef}
                      onClick={() => {
                        if (!feedbackDropdownOpen && feedbackDropdownButtonRef.current) {
                          const rect = feedbackDropdownButtonRef.current.getBoundingClientRect();
                          setFeedbackDropdownPosition({
                            top: rect.bottom + window.scrollY,
                            left: rect.left + window.scrollX,
                            width: rect.width
                          });
                        }
                        setFeedbackDropdownOpen(!feedbackDropdownOpen);
                      }}
                      className={`w-full px-4 py-2.5 text-sm text-left flex items-center justify-between transition-all duration-200 rounded-2xl border focus:outline-none ${
                        theme === 'dark'
                          ? 'bg-white/5 border-white/20 text-white/90 placeholder-gray-400 focus:border-violet-400 hover:bg-white/10'
                          : 'bg-black/5 border-gray-300/50 text-gray-900 placeholder-gray-500 focus:border-violet-500 hover:bg-black/10'
                      }`}
                    >
                      <span className="truncate">
                        {feedbackForm.type === 'general' ? 'General Feedback' :
                         feedbackForm.type === 'bug' ? 'Bug Report' : 'Feature Request'}
                      </span>
                      <ChevronRight className={`w-4 h-4 transition-transform ${
                        feedbackDropdownOpen ? 'rotate-90' : 'rotate-0'
                      } ${
                        theme === 'dark' ? 'text-white/50' : 'text-gray-400'
                      }`} />
                    </button>

                    {feedbackDropdownOpen && feedbackDropdownPosition && createPortal(
                      <>
                        <div
                          className="fixed inset-0 z-[9998]"
                          onClick={() => setFeedbackDropdownOpen(false)}
                        />
                        <div className={`dropdown-container fixed rounded-2xl shadow-2xl z-[9999] overflow-hidden backdrop-blur-2xl ${
                        theme === 'dark'
                          ? 'bg-black/30 border-white/20'
                          : 'bg-white/10 border-black/20'
                      }`} style={{
                        top: feedbackDropdownPosition.top + 2,
                        left: feedbackDropdownPosition.left,
                        width: feedbackDropdownPosition.width,
                        backdropFilter: 'blur(20px) saturate(120%) brightness(0.9)',
                        WebkitBackdropFilter: 'blur(20px) saturate(120%) brightness(0.9)',
                        boxShadow: '0 8px 32px rgba(0, 0, 0, 0.3), inset 0 1px 0 rgba(255, 255, 255, 0.2)'
                      }}>
                        <div className="relative z-10">
                          <button
                            onClick={() => {
                              setFeedbackForm(prev => ({ ...prev, type: 'general' }));
                              setFeedbackDropdownOpen(false);
                            }}
                            className={`w-full px-4 py-3 text-sm text-left transition-colors ${
                              theme === 'dark'
                                ? 'text-white/90 hover:bg-black/20'
                                : 'text-gray-900/90 hover:bg-white/20'
                            }`}
                          >
                            General Feedback
                          </button>
                          <button
                            onClick={() => {
                              setFeedbackForm(prev => ({ ...prev, type: 'bug' }));
                              setFeedbackDropdownOpen(false);
                            }}
                            className={`w-full px-4 py-3 text-sm text-left transition-colors ${
                              theme === 'dark'
                                ? 'text-white/90 hover:bg-black/20'
                                : 'text-gray-900/90 hover:bg-white/20'
                            }`}
                          >
                            Bug Report
                          </button>
                          <button
                            onClick={() => {
                              setFeedbackForm(prev => ({ ...prev, type: 'feature' }));
                              setFeedbackDropdownOpen(false);
                            }}
                            className={`w-full px-4 py-3 text-sm text-left transition-colors ${
                              theme === 'dark'
                                ? 'text-white/90 hover:bg-black/20'
                                : 'text-gray-900/90 hover:bg-white/20'
                            }`}
                          >
                            Feature Request
                          </button>
                        </div>
                      </div>
                      </>,
                      document.body
                    )}
                  </div>
                </div>

                {/* Message */}
                <div>
                  <label className={`block text-sm font-medium mb-2 ${
                    theme === 'dark' ? 'text-gray-300' : 'text-gray-700'
                  }`}>
                    Message *
                  </label>
                  <textarea
                    value={feedbackForm.message}
                    onChange={(e) => setFeedbackForm(prev => ({
                      ...prev,
                      message: e.target.value
                    }))}
                    placeholder="Tell us about your experience, report a bug, or suggest a feature..."
                    rows={4}
                    className={`w-full px-4 py-2.5 rounded-2xl border transition-all duration-200 resize-none ${
                      theme === 'dark'
                        ? 'bg-black/30 border-white/20 text-white/90 placeholder-gray-400 focus:border-violet-400 hover:bg-black/40'
                        : 'bg-black/10 border-gray-300/50 text-gray-900 placeholder-gray-500 focus:border-violet-500 hover:bg-white/25'
                    } focus:outline-none`}
                  />
                </div>

                {/* Email (optional) */}
                <div>
                  <label className={`block text-sm font-medium mb-2 ${
                    theme === 'dark' ? 'text-gray-300' : 'text-gray-700'
                  }`}>
                    Email (optional)
                  </label>
                  <input
                    type="email"
                    value={feedbackForm.email}
                    onChange={(e) => setFeedbackForm(prev => ({
                      ...prev,
                      email: e.target.value
                    }))}
                    placeholder="your@email.com"
                    className={`w-full px-4 py-2.5 rounded-2xl border transition-all duration-200 ${
                      theme === 'dark'
                        ? 'bg-black/30 border-white/20 text-white/90 placeholder-gray-400 focus:border-violet-400 hover:bg-black/40'
                        : 'bg-black/10 border-gray-300/50 text-gray-900 placeholder-gray-500 focus:border-violet-500 hover:bg-white/25'
                    } focus:outline-none`}
                  />
                  <p className={`text-xs mt-1 ${
                    theme === 'dark' ? 'text-gray-400' : 'text-gray-500'
                  }`}>
                    We'll only use this to follow up on your feedback
                  </p>
                </div>
              </div>

              <div className="flex gap-3 mt-6">
                <button
                  onClick={() => setShowFeedbackModal(false)}
                  className={`flex-1 px-4 py-2 rounded-lg transition-colors ${
                    theme === 'dark'
                      ? 'bg-gray-700 hover:bg-gray-600 text-white'
                      : 'bg-gray-200 hover:bg-gray-300 text-black'
                  }`}
                >
                  Cancel
                </button>
                <button
                  onClick={handleSubmitFeedback}
                  disabled={!feedbackForm.message.trim() || isFeedbackLoading}
                  className={`flex-1 px-4 py-2 rounded-2xl transition-all duration-200 font-medium ${
                    !feedbackForm.message.trim() || isFeedbackLoading
                      ? 'bg-gray-400 cursor-not-allowed text-gray-200'
                      : 'bg-gradient-to-r from-blue-500 to-purple-600 hover:from-blue-600 hover:to-purple-700 text-white'
                  }`}
                >
                  {isFeedbackLoading ? 'Sending...' : 'Send Feedback'}
                </button>
              </div>
            </div>
          </div>
        </div>
      )}
      </div>
    </div>
  );
};

const App: React.FC = () => {
  return (
    <ThemeProvider>
      <UserProvider>
        <AppContent />
      </UserProvider>
    </ThemeProvider>
  );
};

export default App;<|MERGE_RESOLUTION|>--- conflicted
+++ resolved
@@ -1237,13 +1237,8 @@
           }}>
             {/* iOS-Style Mobile Header */}
             <div className="px-4 py-4">
-<<<<<<< HEAD
-              <div className="text-center">
-                <h1 className={`text-3xl font-bold mb-3 ${theme === 'dark' ? 'text-white' : 'text-black'}`}>
-=======
               <div className="text-left">
                 <h1 className={`text-xl font-bold ${theme === 'dark' ? 'text-white' : 'text-black'}`}>
->>>>>>> dcb538ca
                   {(() => {
                     const hour = new Date().getHours();
                     const userName = user?.displayName || user?.email?.split('@')[0] || 'User';
@@ -1748,18 +1743,6 @@
             paddingTop: 'env(safe-area-inset-top)'
           }}>
             {/* iOS-Style Mobile Header */}
-<<<<<<< HEAD
-            <div className="px-4 py-4">
-              <h2 className={`text-xl font-bold ${theme === 'dark' ? 'text-white' : 'text-black'}`}>
-                Documents
-              </h2>
-              <p className={`text-sm mt-1 ${theme === 'dark' ? 'text-gray-400' : 'text-gray-600'}`}>
-                {(() => {
-                  const filteredCount = mobileDocumentFilter
-                    ? documents.filter(doc => doc.assigned_classes?.includes(mobileDocumentFilter)).length
-                    : documents.length;
-                  const totalCount = documents.length;
-=======
             <div className="px-4 py-4 flex items-center justify-between">
               <div>
                 <h2 className={`text-xl font-bold ${theme === 'dark' ? 'text-white' : 'text-black'}`}>
@@ -1771,7 +1754,6 @@
                       ? documents.filter(doc => doc.assigned_classes?.includes(mobileDocumentFilter)).length
                       : documents.length;
                     const totalCount = documents.length;
->>>>>>> dcb538ca
 
                     if (mobileDocumentFilter && filteredCount !== totalCount) {
                       return `${filteredCount} of ${totalCount} documents`;
